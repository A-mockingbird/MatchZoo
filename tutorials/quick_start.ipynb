--- conflicted
+++ resolved
@@ -509,29 +509,17 @@
      "name": "stderr",
      "output_type": "stream",
      "text": [
-<<<<<<< HEAD
-      "Processing text_left with chain_transform of TokenizeUnit => LowercaseUnit => PuncRemovalUnit: 100%|██████████| 2118/2118 [00:00<00:00, 8350.28it/s]\n",
-      "Processing text_right with chain_transform of TokenizeUnit => LowercaseUnit => PuncRemovalUnit: 100%|██████████| 18841/18841 [00:04<00:00, 4362.91it/s]\n",
-      "Processing text_left with extend: 100%|██████████| 2118/2118 [00:00<00:00, 598943.90it/s]\n",
-      "Processing text_right with extend: 100%|██████████| 18841/18841 [00:00<00:00, 525808.97it/s]\n",
-      "Building VocabularyUnit from a datapack.: 100%|██████████| 418382/418382 [00:00<00:00, 2315810.08it/s]\n"
-=======
       "Processing text_left with chain_transform of TokenizeUnit => LowercaseUnit => PuncRemovalUnit: 100%|██████████| 2118/2118 [00:00<00:00, 9331.92it/s]\n",
       "Processing text_right with chain_transform of TokenizeUnit => LowercaseUnit => PuncRemovalUnit: 100%|██████████| 18841/18841 [00:03<00:00, 5463.60it/s]\n",
       "Processing text_left with extend: 100%|██████████| 2118/2118 [00:00<00:00, 789717.83it/s]\n",
       "Processing text_right with extend: 100%|██████████| 18841/18841 [00:00<00:00, 737564.58it/s]\n",
       "Building VocabularyUnit from a datapack.: 100%|██████████| 418401/418401 [00:00<00:00, 2731397.41it/s]\n"
->>>>>>> 160b8264
      ]
     },
     {
      "data": {
       "text/plain": [
-<<<<<<< HEAD
-       "<matchzoo.preprocessors.naive_preprocessor.NaivePreprocessor at 0x7f30125b64a8>"
-=======
        "<matchzoo.preprocessors.naive_preprocessor.NaivePreprocessor at 0x10b6c51d0>"
->>>>>>> 160b8264
       ]
      },
      "execution_count": 9,
@@ -563,11 +551,7 @@
     {
      "data": {
       "text/plain": [
-<<<<<<< HEAD
-       "{'vocab_unit': <matchzoo.processor_units.processor_units.VocabularyUnit at 0x7f301242cb38>}"
-=======
        "{'vocab_unit': <matchzoo.processor_units.processor_units.VocabularyUnit at 0x10c44a470>}"
->>>>>>> 160b8264
       ]
      },
      "execution_count": 10,
@@ -607,17 +591,10 @@
      "name": "stdout",
      "output_type": "stream",
      "text": [
-<<<<<<< HEAD
-      "19073\n",
-      "10516\n",
-      "kickoff\n",
-      "mater\n"
-=======
       "6363\n",
       "15319\n",
       "coinage\n",
       "song\n"
->>>>>>> 160b8264
      ]
     }
    ],
@@ -650,17 +627,10 @@
      "name": "stderr",
      "output_type": "stream",
      "text": [
-<<<<<<< HEAD
-      "Processing text_left with chain_transform of TokenizeUnit => LowercaseUnit => PuncRemovalUnit => VocabularyUnit => FixedLengthUnit: 100%|██████████| 2118/2118 [00:00<00:00, 7369.12it/s]\n",
-      "Processing text_right with chain_transform of TokenizeUnit => LowercaseUnit => PuncRemovalUnit => VocabularyUnit => FixedLengthUnit: 100%|██████████| 18841/18841 [00:04<00:00, 4064.75it/s]\n",
-      "Processing text_left with chain_transform of TokenizeUnit => LowercaseUnit => PuncRemovalUnit => VocabularyUnit => FixedLengthUnit: 100%|██████████| 633/633 [00:00<00:00, 7218.68it/s]\n",
-      "Processing text_right with chain_transform of TokenizeUnit => LowercaseUnit => PuncRemovalUnit => VocabularyUnit => FixedLengthUnit: 100%|██████████| 5961/5961 [00:01<00:00, 3947.08it/s]\n"
-=======
       "Processing text_left with chain_transform of TokenizeUnit => LowercaseUnit => PuncRemovalUnit => VocabularyUnit => FixedLengthUnit: 100%|██████████| 2118/2118 [00:00<00:00, 7925.25it/s]\n",
       "Processing text_right with chain_transform of TokenizeUnit => LowercaseUnit => PuncRemovalUnit => VocabularyUnit => FixedLengthUnit: 100%|██████████| 18841/18841 [00:03<00:00, 4827.49it/s]\n",
       "Processing text_left with chain_transform of TokenizeUnit => LowercaseUnit => PuncRemovalUnit => VocabularyUnit => FixedLengthUnit: 100%|██████████| 633/633 [00:00<00:00, 9211.28it/s]\n",
       "Processing text_right with chain_transform of TokenizeUnit => LowercaseUnit => PuncRemovalUnit => VocabularyUnit => FixedLengthUnit: 100%|██████████| 5961/5961 [00:01<00:00, 4832.43it/s]\n"
->>>>>>> 160b8264
      ]
     }
    ],
@@ -710,25 +680,6 @@
        "  <tbody>\n",
        "    <tr>\n",
        "      <th>Q1</th>\n",
-<<<<<<< HEAD
-       "      <td>[3396, 10833, 4493, 23440, 23796, 0, 0, 0, 0, ...</td>\n",
-       "    </tr>\n",
-       "    <tr>\n",
-       "      <th>Q2</th>\n",
-       "      <td>[3396, 10833, 22650, 8313, 25495, 22650, 23052...</td>\n",
-       "    </tr>\n",
-       "    <tr>\n",
-       "      <th>Q5</th>\n",
-       "      <td>[3396, 15029, 1398, 2380, 23617, 0, 0, 0, 0, 0...</td>\n",
-       "    </tr>\n",
-       "    <tr>\n",
-       "      <th>Q6</th>\n",
-       "      <td>[3396, 5984, 1223, 22650, 14446, 11021, 21887,...</td>\n",
-       "    </tr>\n",
-       "    <tr>\n",
-       "      <th>Q7</th>\n",
-       "      <td>[3396, 6613, 9185, 14825, 18281, 23616, 21338,...</td>\n",
-=======
        "      <td>[27331, 16812, 9507, 13770, 14516, 0, 0, 0, 0,...</td>\n",
        "    </tr>\n",
        "    <tr>\n",
@@ -746,7 +697,6 @@
        "    <tr>\n",
        "      <th>Q7</th>\n",
        "      <td>[27331, 21700, 28244, 5424, 24372, 29157, 7952...</td>\n",
->>>>>>> 160b8264
        "    </tr>\n",
        "  </tbody>\n",
        "</table>\n",
@@ -755,19 +705,11 @@
       "text/plain": [
        "                                                 text_left\n",
        "id_left                                                   \n",
-<<<<<<< HEAD
-       "Q1       [3396, 10833, 4493, 23440, 23796, 0, 0, 0, 0, ...\n",
-       "Q2       [3396, 10833, 22650, 8313, 25495, 22650, 23052...\n",
-       "Q5       [3396, 15029, 1398, 2380, 23617, 0, 0, 0, 0, 0...\n",
-       "Q6       [3396, 5984, 1223, 22650, 14446, 11021, 21887,...\n",
-       "Q7       [3396, 6613, 9185, 14825, 18281, 23616, 21338,..."
-=======
        "Q1       [27331, 16812, 9507, 13770, 14516, 0, 0, 0, 0,...\n",
        "Q2       [27331, 16812, 5253, 21768, 28148, 5253, 27245...\n",
        "Q5       [27331, 21186, 3354, 29843, 10061, 0, 0, 0, 0,...\n",
        "Q6       [27331, 25346, 23867, 5253, 13066, 3895, 13948...\n",
        "Q7       [27331, 21700, 28244, 5424, 24372, 29157, 7952..."
->>>>>>> 160b8264
       ]
      },
      "execution_count": 13,
@@ -808,11 +750,7 @@
      "output_type": "stream",
      "text": [
       "Before: how are glacier caves formed?\n",
-<<<<<<< HEAD
-      "After: [3396, 10833, 4493, 23440, 23796, 0, 0, 0, 0, 0, 0, 0, 0, 0, 0, 0, 0, 0, 0, 0, 0, 0, 0, 0, 0, 0, 0, 0, 0, 0]\n",
-=======
       "After: [27331, 16812, 9507, 13770, 14516, 0, 0, 0, 0, 0, 0, 0, 0, 0, 0, 0, 0, 0, 0, 0, 0, 0, 0, 0, 0, 0, 0, 0, 0, 0]\n",
->>>>>>> 160b8264
       "Translated: how_are_glacier_caves_formed_________________________\n"
      ]
     }
@@ -1150,17 +1088,6 @@
      "output_type": "stream",
      "text": [
       "Epoch 1/5\n",
-<<<<<<< HEAD
-      "20360/20360 [==============================] - 2s 95us/step - loss: 0.0546\n",
-      "Epoch 2/5\n",
-      "20360/20360 [==============================] - 2s 85us/step - loss: 0.0486\n",
-      "Epoch 3/5\n",
-      "20360/20360 [==============================] - 2s 80us/step - loss: 0.0486\n",
-      "Epoch 4/5\n",
-      "20360/20360 [==============================] - 2s 82us/step - loss: 0.0485\n",
-      "Epoch 5/5\n",
-      "20360/20360 [==============================] - 2s 84us/step - loss: 0.0485\n"
-=======
       "20360/20360 [==============================] - 1s 49us/step - loss: 181925.8526\n",
       "Epoch 2/5\n",
       "20360/20360 [==============================] - 1s 32us/step - loss: 51.1456\n",
@@ -1170,17 +1097,12 @@
       "20360/20360 [==============================] - 1s 33us/step - loss: 1.4964\n",
       "Epoch 5/5\n",
       "20360/20360 [==============================] - 1s 34us/step - loss: 1.4385\n"
->>>>>>> 160b8264
      ]
     },
     {
      "data": {
       "text/plain": [
-<<<<<<< HEAD
-       "<keras.callbacks.History at 0x7f300ba6a048>"
-=======
        "<keras.callbacks.History at 0x1393d1780>"
->>>>>>> 160b8264
       ]
      },
      "execution_count": 23,
@@ -1229,17 +1151,6 @@
      "output_type": "stream",
      "text": [
       "Epoch 1/5\n",
-<<<<<<< HEAD
-      "637/637 [==============================] - 2s 3ms/step - loss: 0.0485\n",
-      "Epoch 2/5\n",
-      "637/637 [==============================] - 2s 3ms/step - loss: 0.0486\n",
-      "Epoch 3/5\n",
-      "637/637 [==============================] - 2s 3ms/step - loss: 0.0485\n",
-      "Epoch 4/5\n",
-      "637/637 [==============================] - 2s 3ms/step - loss: 0.0486\n",
-      "Epoch 5/5\n",
-      "637/637 [==============================] - 2s 3ms/step - loss: 0.0485\n"
-=======
       "637/637 [==============================] - 2s 4ms/step - loss: 1.3603\n",
       "Epoch 2/5\n",
       "637/637 [==============================] - 3s 4ms/step - loss: 1.2706\n",
@@ -1249,17 +1160,12 @@
       "637/637 [==============================] - 3s 5ms/step - loss: 1.0140\n",
       "Epoch 5/5\n",
       "637/637 [==============================] - 3s 4ms/step - loss: 0.8714\n"
->>>>>>> 160b8264
      ]
     },
     {
      "data": {
       "text/plain": [
-<<<<<<< HEAD
-       "<keras.callbacks.History at 0x7f300ba699b0>"
-=======
        "<keras.callbacks.History at 0x13934c6d8>"
->>>>>>> 160b8264
       ]
      },
      "execution_count": 25,
@@ -1284,12 +1190,8 @@
     {
      "data": {
       "text/plain": [
-<<<<<<< HEAD
-       "{mean_average_precision(0): 0.24650797375811317}"
-=======
        "{'mae': array([0.38911337, 0.31755346, 0.20464206, ..., 0.20464206, 0.20464206,\n",
        "        0.20464206], dtype=float32)}"
->>>>>>> 160b8264
       ]
      },
      "execution_count": 26,
@@ -1314,15 +1216,6 @@
     {
      "data": {
       "text/plain": [
-<<<<<<< HEAD
-       "array([[0.05138376],\n",
-       "       [0.05138376],\n",
-       "       [0.05138376],\n",
-       "       ...,\n",
-       "       [0.05138376],\n",
-       "       [0.05138376],\n",
-       "       [0.05138376]], dtype=float32)"
-=======
        "array([[0.38911337],\n",
        "       [0.31755346],\n",
        "       [0.20464206],\n",
@@ -1330,7 +1223,6 @@
        "       [0.20464206],\n",
        "       [0.20464206],\n",
        "       [0.20464206]], dtype=float32)"
->>>>>>> 160b8264
       ]
      },
      "execution_count": 27,
@@ -1382,15 +1274,6 @@
      "name": "stderr",
      "output_type": "stream",
      "text": [
-<<<<<<< HEAD
-      "Processing text_left with chain_transform of TokenizeUnit => LowercaseUnit => PuncRemovalUnit => StopRemovalUnit => NgramLetterUnit: 100%|██████████| 13/13 [00:00<00:00, 4171.52it/s]\n",
-      "Processing text_right with chain_transform of TokenizeUnit => LowercaseUnit => PuncRemovalUnit => StopRemovalUnit => NgramLetterUnit: 100%|██████████| 100/100 [00:00<00:00, 3155.82it/s]\n",
-      "Processing text_left with extend: 100%|██████████| 13/13 [00:00<00:00, 11392.80it/s]\n",
-      "Processing text_right with extend: 100%|██████████| 100/100 [00:00<00:00, 110843.13it/s]\n",
-      "Building VocabularyUnit from a datapack.: 100%|██████████| 8523/8523 [00:00<00:00, 2179759.33it/s]\n",
-      "Processing text_left with chain_transform of TokenizeUnit => LowercaseUnit => PuncRemovalUnit => StopRemovalUnit => NgramLetterUnit => WordHashingUnit: 100%|██████████| 13/13 [00:00<00:00, 2874.17it/s]\n",
-      "Processing text_right with chain_transform of TokenizeUnit => LowercaseUnit => PuncRemovalUnit => StopRemovalUnit => NgramLetterUnit => WordHashingUnit: 100%|██████████| 100/100 [00:00<00:00, 2337.53it/s]\n"
-=======
       "Processing text_left with chain_transform of TokenizeUnit => LowercaseUnit => PuncRemovalUnit => StopRemovalUnit => NgramLetterUnit: 100%|██████████| 13/13 [00:00<00:00, 2205.30it/s]\n",
       "Processing text_right with chain_transform of TokenizeUnit => LowercaseUnit => PuncRemovalUnit => StopRemovalUnit => NgramLetterUnit: 100%|██████████| 100/100 [00:00<00:00, 2453.57it/s]\n",
       "Processing text_left with extend: 100%|██████████| 13/13 [00:00<00:00, 11431.02it/s]\n",
@@ -1398,7 +1281,6 @@
       "Building VocabularyUnit from a datapack.: 100%|██████████| 8523/8523 [00:00<00:00, 2096782.98it/s]\n",
       "Processing text_left with chain_transform of TokenizeUnit => LowercaseUnit => PuncRemovalUnit => StopRemovalUnit => NgramLetterUnit => WordHashingUnit: 100%|██████████| 13/13 [00:00<00:00, 2334.86it/s]\n",
       "Processing text_right with chain_transform of TokenizeUnit => LowercaseUnit => PuncRemovalUnit => StopRemovalUnit => NgramLetterUnit => WordHashingUnit: 100%|██████████| 100/100 [00:00<00:00, 2373.32it/s]\n"
->>>>>>> 160b8264
      ]
     },
     {
@@ -1411,22 +1293,14 @@
       "Parameter \"mlp_num_fan_out\" set to 32.\n",
       "Parameter \"mlp_activation_func\" set to relu.\n",
       "Epoch 1/1\n",
-<<<<<<< HEAD
-      "100/100 [==============================] - 1s 7ms/step - loss: 0.0455\n"
-=======
       "100/100 [==============================] - 1s 5ms/step - loss: 0.0979\n"
->>>>>>> 160b8264
      ]
     },
     {
      "data": {
       "text/plain": [
-<<<<<<< HEAD
-       "{mean_average_precision(0): 0.1497662563664794}"
-=======
        "{'mae': array([0.3854349 , 0.2650984 , 0.21409294, ..., 0.02204863, 0.01172964,\n",
        "        0.03805733], dtype=float32)}"
->>>>>>> 160b8264
       ]
      },
      "execution_count": 28,
@@ -1478,18 +1352,12 @@
     "    mz.models.CDSSM,\n",
     "    mz.models.DSSM,\n",
     "    mz.models.DUET,\n",
-    "    mz.models.MVLSTM,\n",
-    "    mz.models.DRMMTKS\n",
     "]"
    ]
   },
   {
    "cell_type": "code",
-<<<<<<< HEAD
-   "execution_count": 30,
-=======
    "execution_count": null,
->>>>>>> 160b8264
    "metadata": {
     "ExecuteTime": {
      "end_time": "2019-01-11T16:12:58.119596Z",
@@ -1497,318 +1365,9 @@
     },
     "scrolled": false
    },
-<<<<<<< HEAD
-   "outputs": [
-    {
-     "name": "stdout",
-     "output_type": "stream",
-     "text": [
-      "<class 'matchzoo.models.cdssm.CDSSM'>\n",
-      "Epoch 1/20\n",
-      "2000/2000 [==============================] - 11s 6ms/step - loss: 0.0456\n",
-      "Epoch 2/20\n",
-      "2000/2000 [==============================] - 12s 6ms/step - loss: 0.0333\n",
-      "Epoch 3/20\n",
-      "2000/2000 [==============================] - 11s 5ms/step - loss: 0.0176\n",
-      "Epoch 4/20\n",
-      "2000/2000 [==============================] - 12s 6ms/step - loss: 0.0077\n",
-      "Epoch 5/20\n",
-      "2000/2000 [==============================] - 12s 6ms/step - loss: 0.0037\n",
-      "Epoch 6/20\n",
-      "2000/2000 [==============================] - 11s 5ms/step - loss: 0.0036\n",
-      "Epoch 7/20\n",
-      "2000/2000 [==============================] - 12s 6ms/step - loss: 0.0018\n",
-      "Epoch 8/20\n",
-      "2000/2000 [==============================] - 10s 5ms/step - loss: 0.0019\n",
-      "Epoch 9/20\n",
-      "2000/2000 [==============================] - 10s 5ms/step - loss: 0.0011\n",
-      "Epoch 10/20\n",
-      "2000/2000 [==============================] - 11s 6ms/step - loss: 0.0021\n",
-      "Epoch 11/20\n",
-      "2000/2000 [==============================] - 11s 6ms/step - loss: 0.0037\n",
-      "Epoch 12/20\n",
-      "2000/2000 [==============================] - 11s 6ms/step - loss: 0.0032\n",
-      "Epoch 13/20\n",
-      "2000/2000 [==============================] - 9s 4ms/step - loss: 0.0021\n",
-      "Epoch 14/20\n",
-      "2000/2000 [==============================] - 10s 5ms/step - loss: 0.0018\n",
-      "Epoch 15/20\n",
-      "2000/2000 [==============================] - 10s 5ms/step - loss: 0.0026\n",
-      "Epoch 16/20\n",
-      "2000/2000 [==============================] - 7s 4ms/step - loss: 0.0012\n",
-      "Epoch 17/20\n",
-      "2000/2000 [==============================] - 7s 4ms/step - loss: 0.0027\n",
-      "Epoch 18/20\n",
-      "2000/2000 [==============================] - 7s 4ms/step - loss: 0.0019\n",
-      "Epoch 19/20\n",
-      "2000/2000 [==============================] - 8s 4ms/step - loss: 0.0017\n",
-      "Epoch 20/20\n",
-      "2000/2000 [==============================] - 9s 4ms/step - loss: 0.0014\n",
-      "<class 'matchzoo.models.dssm.DSSM'>\n",
-      "Epoch 1/20\n",
-      "2000/2000 [==============================] - 1s 693us/step - loss: 0.0547\n",
-      "Epoch 2/20\n",
-      "2000/2000 [==============================] - 1s 396us/step - loss: 0.0450\n",
-      "Epoch 3/20\n",
-      "2000/2000 [==============================] - 1s 380us/step - loss: 0.0445\n",
-      "Epoch 4/20\n",
-      "2000/2000 [==============================] - 1s 389us/step - loss: 0.0442\n",
-      "Epoch 5/20\n",
-      "2000/2000 [==============================] - 1s 391us/step - loss: 0.0434\n",
-      "Epoch 6/20\n",
-      "2000/2000 [==============================] - 1s 391us/step - loss: 0.0416\n",
-      "Epoch 7/20\n",
-      "2000/2000 [==============================] - 1s 384us/step - loss: 0.0386\n",
-      "Epoch 8/20\n",
-      "2000/2000 [==============================] - 1s 381us/step - loss: 0.0355\n",
-      "Epoch 9/20\n",
-      "2000/2000 [==============================] - 1s 384us/step - loss: 0.0322\n",
-      "Epoch 10/20\n",
-      "2000/2000 [==============================] - 1s 386us/step - loss: 0.0292\n",
-      "Epoch 11/20\n",
-      "2000/2000 [==============================] - 1s 399us/step - loss: 0.0266\n",
-      "Epoch 12/20\n",
-      "2000/2000 [==============================] - 1s 382us/step - loss: 0.0244\n",
-      "Epoch 13/20\n",
-      "2000/2000 [==============================] - 1s 386us/step - loss: 0.0221\n",
-      "Epoch 14/20\n",
-      "2000/2000 [==============================] - 1s 392us/step - loss: 0.0195\n",
-      "Epoch 15/20\n",
-      "2000/2000 [==============================] - 1s 403us/step - loss: 0.0175\n",
-      "Epoch 16/20\n",
-      "2000/2000 [==============================] - 1s 405us/step - loss: 0.0161\n",
-      "Epoch 17/20\n",
-      "2000/2000 [==============================] - 1s 434us/step - loss: 0.0144\n",
-      "Epoch 18/20\n",
-      "2000/2000 [==============================] - 1s 397us/step - loss: 0.0125\n",
-      "Epoch 19/20\n",
-      "2000/2000 [==============================] - 1s 388us/step - loss: 0.0108\n",
-      "Epoch 20/20\n",
-      "2000/2000 [==============================] - 1s 396us/step - loss: 0.0095\n"
-     ]
-    },
-    {
-     "name": "stderr",
-     "output_type": "stream",
-     "text": [
-      "Processing text_left with chain_transform of TokenizeUnit => LowercaseUnit => PuncRemovalUnit: 100%|██████████| 196/196 [00:00<00:00, 7797.07it/s]\n",
-      "Processing text_right with chain_transform of TokenizeUnit => LowercaseUnit => PuncRemovalUnit:  22%|██▏       | 444/1988 [00:00<00:00, 4437.29it/s]"
-     ]
-    },
-    {
-     "name": "stdout",
-     "output_type": "stream",
-     "text": [
-      "<class 'matchzoo.models.duet.DUET'>\n"
-     ]
-    },
-    {
-     "name": "stderr",
-     "output_type": "stream",
-     "text": [
-      "Processing text_right with chain_transform of TokenizeUnit => LowercaseUnit => PuncRemovalUnit: 100%|██████████| 1988/1988 [00:00<00:00, 4333.36it/s]\n",
-      "Processing length_left with len: 100%|██████████| 196/196 [00:00<00:00, 200020.34it/s]\n",
-      "Processing length_right with len: 100%|██████████| 1988/1988 [00:00<00:00, 557669.63it/s]\n",
-      "Processing length_left with len: 100%|██████████| 633/633 [00:00<00:00, 285146.00it/s]\n",
-      "Processing length_right with len: 100%|██████████| 5961/5961 [00:00<00:00, 610376.60it/s]\n"
-     ]
-    },
-    {
-     "name": "stdout",
-     "output_type": "stream",
-     "text": [
-      "Epoch 1/20\n",
-      "2000/2000 [==============================] - 3s 2ms/step - loss: 0.0918\n",
-      "Epoch 2/20\n",
-      "2000/2000 [==============================] - 2s 985us/step - loss: 0.0442\n",
-      "Epoch 3/20\n",
-      "2000/2000 [==============================] - 2s 1ms/step - loss: 0.0401\n",
-      "Epoch 4/20\n",
-      "2000/2000 [==============================] - 2s 999us/step - loss: 0.0368\n",
-      "Epoch 5/20\n",
-      "2000/2000 [==============================] - 2s 1ms/step - loss: 0.0274\n",
-      "Epoch 6/20\n",
-      "2000/2000 [==============================] - 2s 989us/step - loss: 0.0231\n",
-      "Epoch 7/20\n",
-      "2000/2000 [==============================] - 2s 990us/step - loss: 0.0185\n",
-      "Epoch 8/20\n",
-      "2000/2000 [==============================] - 2s 1ms/step - loss: 0.0185\n",
-      "Epoch 9/20\n",
-      "2000/2000 [==============================] - 2s 1ms/step - loss: 0.0175\n",
-      "Epoch 10/20\n",
-      "2000/2000 [==============================] - 2s 1ms/step - loss: 0.0186\n",
-      "Epoch 11/20\n",
-      "2000/2000 [==============================] - 2s 978us/step - loss: 0.0176\n",
-      "Epoch 12/20\n",
-      "2000/2000 [==============================] - 2s 1ms/step - loss: 0.0160\n",
-      "Epoch 13/20\n",
-      "2000/2000 [==============================] - 2s 985us/step - loss: 0.0161\n",
-      "Epoch 14/20\n",
-      "2000/2000 [==============================] - 2s 990us/step - loss: 0.0157\n",
-      "Epoch 15/20\n",
-      "2000/2000 [==============================] - 2s 971us/step - loss: 0.0147\n",
-      "Epoch 16/20\n",
-      "2000/2000 [==============================] - 2s 971us/step - loss: 0.0158\n",
-      "Epoch 17/20\n",
-      "2000/2000 [==============================] - 2s 990us/step - loss: 0.0126\n",
-      "Epoch 18/20\n",
-      "2000/2000 [==============================] - 2s 986us/step - loss: 0.0145\n",
-      "Epoch 19/20\n",
-      "2000/2000 [==============================] - 2s 997us/step - loss: 0.0125\n",
-      "Epoch 20/20\n",
-      "2000/2000 [==============================] - 2s 975us/step - loss: 0.0118\n"
-     ]
-    },
-    {
-     "name": "stderr",
-     "output_type": "stream",
-     "text": [
-      "Processing text_left with chain_transform of TokenizeUnit => LowercaseUnit => PuncRemovalUnit: 100%|██████████| 196/196 [00:00<00:00, 7693.52it/s]\n",
-      "Processing text_right with chain_transform of TokenizeUnit => LowercaseUnit => PuncRemovalUnit:  22%|██▏       | 428/1988 [00:00<00:00, 4278.92it/s]"
-     ]
-    },
-    {
-     "name": "stdout",
-     "output_type": "stream",
-     "text": [
-      "<class 'matchzoo.models.mvlstm.MVLSTM'>\n"
-     ]
-    },
-    {
-     "name": "stderr",
-     "output_type": "stream",
-     "text": [
-      "Processing text_right with chain_transform of TokenizeUnit => LowercaseUnit => PuncRemovalUnit: 100%|██████████| 1988/1988 [00:00<00:00, 4191.78it/s]\n",
-      "Processing length_left with len: 100%|██████████| 196/196 [00:00<00:00, 196295.03it/s]\n",
-      "Processing length_right with len: 100%|██████████| 1988/1988 [00:00<00:00, 549546.98it/s]\n",
-      "Processing length_left with len: 100%|██████████| 633/633 [00:00<00:00, 328060.60it/s]\n",
-      "Processing length_right with len: 100%|██████████| 5961/5961 [00:00<00:00, 615182.47it/s]\n"
-     ]
-    },
-    {
-     "name": "stdout",
-     "output_type": "stream",
-     "text": [
-      "Epoch 1/20\n",
-      "2000/2000 [==============================] - 7s 4ms/step - loss: 0.0450\n",
-      "Epoch 2/20\n",
-      "2000/2000 [==============================] - 4s 2ms/step - loss: 0.0416\n",
-      "Epoch 3/20\n",
-      "2000/2000 [==============================] - 4s 2ms/step - loss: 0.0223\n",
-      "Epoch 4/20\n",
-      "2000/2000 [==============================] - 4s 2ms/step - loss: 0.0105\n",
-      "Epoch 5/20\n",
-      "2000/2000 [==============================] - 4s 2ms/step - loss: 0.0062\n",
-      "Epoch 6/20\n",
-      "2000/2000 [==============================] - 4s 2ms/step - loss: 0.0037\n",
-      "Epoch 7/20\n",
-      "2000/2000 [==============================] - 4s 2ms/step - loss: 0.0031\n",
-      "Epoch 8/20\n",
-      "2000/2000 [==============================] - 4s 2ms/step - loss: 0.0027\n",
-      "Epoch 9/20\n",
-      "2000/2000 [==============================] - 4s 2ms/step - loss: 0.0026\n",
-      "Epoch 10/20\n",
-      "2000/2000 [==============================] - 4s 2ms/step - loss: 0.0026\n",
-      "Epoch 11/20\n",
-      "2000/2000 [==============================] - 4s 2ms/step - loss: 0.0026\n",
-      "Epoch 12/20\n",
-      "2000/2000 [==============================] - 4s 2ms/step - loss: 0.0026\n",
-      "Epoch 13/20\n",
-      "2000/2000 [==============================] - 4s 2ms/step - loss: 0.0025\n",
-      "Epoch 14/20\n",
-      "2000/2000 [==============================] - 4s 2ms/step - loss: 0.0025\n",
-      "Epoch 15/20\n",
-      "2000/2000 [==============================] - 4s 2ms/step - loss: 0.0026\n",
-      "Epoch 16/20\n",
-      "2000/2000 [==============================] - 4s 2ms/step - loss: 0.0026\n",
-      "Epoch 17/20\n",
-      "2000/2000 [==============================] - 4s 2ms/step - loss: 0.0025\n",
-      "Epoch 18/20\n",
-      "2000/2000 [==============================] - 4s 2ms/step - loss: 0.0020\n",
-      "Epoch 19/20\n",
-      "2000/2000 [==============================] - 4s 2ms/step - loss: 0.0022\n",
-      "Epoch 20/20\n",
-      "2000/2000 [==============================] - 4s 2ms/step - loss: 0.0025\n"
-     ]
-    },
-    {
-     "name": "stderr",
-     "output_type": "stream",
-     "text": [
-      "Processing text_left with chain_transform of TokenizeUnit => LowercaseUnit => PuncRemovalUnit: 100%|██████████| 196/196 [00:00<00:00, 8301.69it/s]\n",
-      "Processing text_right with chain_transform of TokenizeUnit => LowercaseUnit => PuncRemovalUnit:  22%|██▏       | 432/1988 [00:00<00:00, 4318.77it/s]"
-     ]
-    },
-    {
-     "name": "stdout",
-     "output_type": "stream",
-     "text": [
-      "<class 'matchzoo.models.drmmtks.DRMMTKS'>\n"
-     ]
-    },
-    {
-     "name": "stderr",
-     "output_type": "stream",
-     "text": [
-      "Processing text_right with chain_transform of TokenizeUnit => LowercaseUnit => PuncRemovalUnit: 100%|██████████| 1988/1988 [00:00<00:00, 4516.05it/s]\n",
-      "Processing length_left with len: 100%|██████████| 196/196 [00:00<00:00, 218813.84it/s]\n",
-      "Processing length_right with len: 100%|██████████| 1988/1988 [00:00<00:00, 545555.90it/s]\n",
-      "Processing length_left with len: 100%|██████████| 633/633 [00:00<00:00, 400814.38it/s]\n",
-      "Processing length_right with len: 100%|██████████| 5961/5961 [00:00<00:00, 606806.45it/s]\n"
-     ]
-    },
-    {
-     "name": "stdout",
-     "output_type": "stream",
-     "text": [
-      "Epoch 1/20\n",
-      "2000/2000 [==============================] - 4s 2ms/step - loss: 0.0480\n",
-      "Epoch 2/20\n",
-      "2000/2000 [==============================] - 2s 1ms/step - loss: 0.0439\n",
-      "Epoch 3/20\n",
-      "2000/2000 [==============================] - 2s 1ms/step - loss: 0.0324\n",
-      "Epoch 4/20\n",
-      "2000/2000 [==============================] - 2s 1ms/step - loss: 0.0157\n",
-      "Epoch 5/20\n",
-      "2000/2000 [==============================] - 2s 1ms/step - loss: 0.0068\n",
-      "Epoch 6/20\n",
-      "2000/2000 [==============================] - 2s 1ms/step - loss: 0.0033\n",
-      "Epoch 7/20\n",
-      "2000/2000 [==============================] - 2s 1ms/step - loss: 0.0020\n",
-      "Epoch 8/20\n",
-      "2000/2000 [==============================] - 2s 1ms/step - loss: 0.0015\n",
-      "Epoch 9/20\n",
-      "2000/2000 [==============================] - 2s 1ms/step - loss: 0.0015\n",
-      "Epoch 10/20\n",
-      "2000/2000 [==============================] - 2s 1ms/step - loss: 0.0012\n",
-      "Epoch 11/20\n",
-      "2000/2000 [==============================] - 2s 1ms/step - loss: 9.9670e-04\n",
-      "Epoch 12/20\n",
-      "2000/2000 [==============================] - 2s 1ms/step - loss: 9.2002e-04\n",
-      "Epoch 13/20\n",
-      "2000/2000 [==============================] - 2s 1ms/step - loss: 8.2659e-04\n",
-      "Epoch 14/20\n",
-      "2000/2000 [==============================] - 2s 1ms/step - loss: 7.6599e-04\n",
-      "Epoch 15/20\n",
-      "2000/2000 [==============================] - 2s 1ms/step - loss: 7.2530e-04\n",
-      "Epoch 16/20\n",
-      "2000/2000 [==============================] - 2s 1ms/step - loss: 7.3670e-04\n",
-      "Epoch 17/20\n",
-      "2000/2000 [==============================] - 2s 1ms/step - loss: 7.9029e-04\n",
-      "Epoch 18/20\n",
-      "2000/2000 [==============================] - 2s 1ms/step - loss: 7.8811e-04\n",
-      "Epoch 19/20\n",
-      "2000/2000 [==============================] - 2s 1ms/step - loss: 6.9467e-04\n",
-      "Epoch 20/20\n",
-      "2000/2000 [==============================] - 2s 1ms/step - loss: 6.6280e-04\n"
-     ]
-    }
-   ],
-=======
    "outputs": [],
->>>>>>> 160b8264
-   "source": [
-    "task = mz.tasks.Ranking(metrics=['map', 'ndcg'])\n",
+   "source": [
+    "task = mz.tasks.Ranking(metrics=['ap', 'ndcg'])\n",
     "results = []\n",
     "for model_class in model_classes:\n",
     "    print(model_class)\n",
@@ -1826,379 +1385,27 @@
     "        batch_size=1024,\n",
     "        verbose=0\n",
     "    )\n",
-    "    history = model_ok.fit(*train_ok.unpack(), batch_size=32, epochs=20, callbacks=[callback])\n",
+    "    history = model_ok.fit(*train_ok.unpack(), batch_size=32, epochs=3, callbacks=[callback])\n",
     "    results.append({'name': model_ok.params['name'], 'history': history})"
    ]
   },
   {
    "cell_type": "code",
-<<<<<<< HEAD
-   "execution_count": 31,
-   "metadata": {
-    "scrolled": false
-   },
-   "outputs": [
-    {
-     "data": {
-      "text/html": [
-       "\n",
-       "    <div class=\"bk-root\">\n",
-       "        <a href=\"https://bokeh.pydata.org\" target=\"_blank\" class=\"bk-logo bk-logo-small bk-logo-notebook\"></a>\n",
-       "        <span id=\"1001\">Loading BokehJS ...</span>\n",
-       "    </div>"
-      ]
-     },
-     "metadata": {},
-     "output_type": "display_data"
-    },
-    {
-     "data": {
-      "application/javascript": [
-       "\n",
-       "(function(root) {\n",
-       "  function now() {\n",
-       "    return new Date();\n",
-       "  }\n",
-       "\n",
-       "  var force = true;\n",
-       "\n",
-       "  if (typeof (root._bokeh_onload_callbacks) === \"undefined\" || force === true) {\n",
-       "    root._bokeh_onload_callbacks = [];\n",
-       "    root._bokeh_is_loading = undefined;\n",
-       "  }\n",
-       "\n",
-       "  var JS_MIME_TYPE = 'application/javascript';\n",
-       "  var HTML_MIME_TYPE = 'text/html';\n",
-       "  var EXEC_MIME_TYPE = 'application/vnd.bokehjs_exec.v0+json';\n",
-       "  var CLASS_NAME = 'output_bokeh rendered_html';\n",
-       "\n",
-       "  /**\n",
-       "   * Render data to the DOM node\n",
-       "   */\n",
-       "  function render(props, node) {\n",
-       "    var script = document.createElement(\"script\");\n",
-       "    node.appendChild(script);\n",
-       "  }\n",
-       "\n",
-       "  /**\n",
-       "   * Handle when an output is cleared or removed\n",
-       "   */\n",
-       "  function handleClearOutput(event, handle) {\n",
-       "    var cell = handle.cell;\n",
-       "\n",
-       "    var id = cell.output_area._bokeh_element_id;\n",
-       "    var server_id = cell.output_area._bokeh_server_id;\n",
-       "    // Clean up Bokeh references\n",
-       "    if (id != null && id in Bokeh.index) {\n",
-       "      Bokeh.index[id].model.document.clear();\n",
-       "      delete Bokeh.index[id];\n",
-       "    }\n",
-       "\n",
-       "    if (server_id !== undefined) {\n",
-       "      // Clean up Bokeh references\n",
-       "      var cmd = \"from bokeh.io.state import curstate; print(curstate().uuid_to_server['\" + server_id + \"'].get_sessions()[0].document.roots[0]._id)\";\n",
-       "      cell.notebook.kernel.execute(cmd, {\n",
-       "        iopub: {\n",
-       "          output: function(msg) {\n",
-       "            var id = msg.content.text.trim();\n",
-       "            if (id in Bokeh.index) {\n",
-       "              Bokeh.index[id].model.document.clear();\n",
-       "              delete Bokeh.index[id];\n",
-       "            }\n",
-       "          }\n",
-       "        }\n",
-       "      });\n",
-       "      // Destroy server and session\n",
-       "      var cmd = \"import bokeh.io.notebook as ion; ion.destroy_server('\" + server_id + \"')\";\n",
-       "      cell.notebook.kernel.execute(cmd);\n",
-       "    }\n",
-       "  }\n",
-       "\n",
-       "  /**\n",
-       "   * Handle when a new output is added\n",
-       "   */\n",
-       "  function handleAddOutput(event, handle) {\n",
-       "    var output_area = handle.output_area;\n",
-       "    var output = handle.output;\n",
-       "\n",
-       "    // limit handleAddOutput to display_data with EXEC_MIME_TYPE content only\n",
-       "    if ((output.output_type != \"display_data\") || (!output.data.hasOwnProperty(EXEC_MIME_TYPE))) {\n",
-       "      return\n",
-       "    }\n",
-       "\n",
-       "    var toinsert = output_area.element.find(\".\" + CLASS_NAME.split(' ')[0]);\n",
-       "\n",
-       "    if (output.metadata[EXEC_MIME_TYPE][\"id\"] !== undefined) {\n",
-       "      toinsert[toinsert.length - 1].firstChild.textContent = output.data[JS_MIME_TYPE];\n",
-       "      // store reference to embed id on output_area\n",
-       "      output_area._bokeh_element_id = output.metadata[EXEC_MIME_TYPE][\"id\"];\n",
-       "    }\n",
-       "    if (output.metadata[EXEC_MIME_TYPE][\"server_id\"] !== undefined) {\n",
-       "      var bk_div = document.createElement(\"div\");\n",
-       "      bk_div.innerHTML = output.data[HTML_MIME_TYPE];\n",
-       "      var script_attrs = bk_div.children[0].attributes;\n",
-       "      for (var i = 0; i < script_attrs.length; i++) {\n",
-       "        toinsert[toinsert.length - 1].firstChild.setAttribute(script_attrs[i].name, script_attrs[i].value);\n",
-       "      }\n",
-       "      // store reference to server id on output_area\n",
-       "      output_area._bokeh_server_id = output.metadata[EXEC_MIME_TYPE][\"server_id\"];\n",
-       "    }\n",
-       "  }\n",
-       "\n",
-       "  function register_renderer(events, OutputArea) {\n",
-       "\n",
-       "    function append_mime(data, metadata, element) {\n",
-       "      // create a DOM node to render to\n",
-       "      var toinsert = this.create_output_subarea(\n",
-       "        metadata,\n",
-       "        CLASS_NAME,\n",
-       "        EXEC_MIME_TYPE\n",
-       "      );\n",
-       "      this.keyboard_manager.register_events(toinsert);\n",
-       "      // Render to node\n",
-       "      var props = {data: data, metadata: metadata[EXEC_MIME_TYPE]};\n",
-       "      render(props, toinsert[toinsert.length - 1]);\n",
-       "      element.append(toinsert);\n",
-       "      return toinsert\n",
-       "    }\n",
-       "\n",
-       "    /* Handle when an output is cleared or removed */\n",
-       "    events.on('clear_output.CodeCell', handleClearOutput);\n",
-       "    events.on('delete.Cell', handleClearOutput);\n",
-       "\n",
-       "    /* Handle when a new output is added */\n",
-       "    events.on('output_added.OutputArea', handleAddOutput);\n",
-       "\n",
-       "    /**\n",
-       "     * Register the mime type and append_mime function with output_area\n",
-       "     */\n",
-       "    OutputArea.prototype.register_mime_type(EXEC_MIME_TYPE, append_mime, {\n",
-       "      /* Is output safe? */\n",
-       "      safe: true,\n",
-       "      /* Index of renderer in `output_area.display_order` */\n",
-       "      index: 0\n",
-       "    });\n",
-       "  }\n",
-       "\n",
-       "  // register the mime type if in Jupyter Notebook environment and previously unregistered\n",
-       "  if (root.Jupyter !== undefined) {\n",
-       "    var events = require('base/js/events');\n",
-       "    var OutputArea = require('notebook/js/outputarea').OutputArea;\n",
-       "\n",
-       "    if (OutputArea.prototype.mime_types().indexOf(EXEC_MIME_TYPE) == -1) {\n",
-       "      register_renderer(events, OutputArea);\n",
-       "    }\n",
-       "  }\n",
-       "\n",
-       "  \n",
-       "  if (typeof (root._bokeh_timeout) === \"undefined\" || force === true) {\n",
-       "    root._bokeh_timeout = Date.now() + 5000;\n",
-       "    root._bokeh_failed_load = false;\n",
-       "  }\n",
-       "\n",
-       "  var NB_LOAD_WARNING = {'data': {'text/html':\n",
-       "     \"<div style='background-color: #fdd'>\\n\"+\n",
-       "     \"<p>\\n\"+\n",
-       "     \"BokehJS does not appear to have successfully loaded. If loading BokehJS from CDN, this \\n\"+\n",
-       "     \"may be due to a slow or bad network connection. Possible fixes:\\n\"+\n",
-       "     \"</p>\\n\"+\n",
-       "     \"<ul>\\n\"+\n",
-       "     \"<li>re-rerun `output_notebook()` to attempt to load from CDN again, or</li>\\n\"+\n",
-       "     \"<li>use INLINE resources instead, as so:</li>\\n\"+\n",
-       "     \"</ul>\\n\"+\n",
-       "     \"<code>\\n\"+\n",
-       "     \"from bokeh.resources import INLINE\\n\"+\n",
-       "     \"output_notebook(resources=INLINE)\\n\"+\n",
-       "     \"</code>\\n\"+\n",
-       "     \"</div>\"}};\n",
-       "\n",
-       "  function display_loaded() {\n",
-       "    var el = document.getElementById(\"1001\");\n",
-       "    if (el != null) {\n",
-       "      el.textContent = \"BokehJS is loading...\";\n",
-       "    }\n",
-       "    if (root.Bokeh !== undefined) {\n",
-       "      if (el != null) {\n",
-       "        el.textContent = \"BokehJS \" + root.Bokeh.version + \" successfully loaded.\";\n",
-       "      }\n",
-       "    } else if (Date.now() < root._bokeh_timeout) {\n",
-       "      setTimeout(display_loaded, 100)\n",
-       "    }\n",
-       "  }\n",
-       "\n",
-       "\n",
-       "  function run_callbacks() {\n",
-       "    try {\n",
-       "      root._bokeh_onload_callbacks.forEach(function(callback) { callback() });\n",
-       "    }\n",
-       "    finally {\n",
-       "      delete root._bokeh_onload_callbacks\n",
-       "    }\n",
-       "    console.info(\"Bokeh: all callbacks have finished\");\n",
-       "  }\n",
-       "\n",
-       "  function load_libs(js_urls, callback) {\n",
-       "    root._bokeh_onload_callbacks.push(callback);\n",
-       "    if (root._bokeh_is_loading > 0) {\n",
-       "      console.log(\"Bokeh: BokehJS is being loaded, scheduling callback at\", now());\n",
-       "      return null;\n",
-       "    }\n",
-       "    if (js_urls == null || js_urls.length === 0) {\n",
-       "      run_callbacks();\n",
-       "      return null;\n",
-       "    }\n",
-       "    console.log(\"Bokeh: BokehJS not loaded, scheduling load and callback at\", now());\n",
-       "    root._bokeh_is_loading = js_urls.length;\n",
-       "    for (var i = 0; i < js_urls.length; i++) {\n",
-       "      var url = js_urls[i];\n",
-       "      var s = document.createElement('script');\n",
-       "      s.src = url;\n",
-       "      s.async = false;\n",
-       "      s.onreadystatechange = s.onload = function() {\n",
-       "        root._bokeh_is_loading--;\n",
-       "        if (root._bokeh_is_loading === 0) {\n",
-       "          console.log(\"Bokeh: all BokehJS libraries loaded\");\n",
-       "          run_callbacks()\n",
-       "        }\n",
-       "      };\n",
-       "      s.onerror = function() {\n",
-       "        console.warn(\"failed to load library \" + url);\n",
-       "      };\n",
-       "      console.log(\"Bokeh: injecting script tag for BokehJS library: \", url);\n",
-       "      document.getElementsByTagName(\"head\")[0].appendChild(s);\n",
-       "    }\n",
-       "  };var element = document.getElementById(\"1001\");\n",
-       "  if (element == null) {\n",
-       "    console.log(\"Bokeh: ERROR: autoload.js configured with elementid '1001' but no matching script tag was found. \")\n",
-       "    return false;\n",
-       "  }\n",
-       "\n",
-       "  var js_urls = [\"https://cdn.pydata.org/bokeh/release/bokeh-1.0.2.min.js\", \"https://cdn.pydata.org/bokeh/release/bokeh-widgets-1.0.2.min.js\", \"https://cdn.pydata.org/bokeh/release/bokeh-tables-1.0.2.min.js\", \"https://cdn.pydata.org/bokeh/release/bokeh-gl-1.0.2.min.js\"];\n",
-       "\n",
-       "  var inline_js = [\n",
-       "    function(Bokeh) {\n",
-       "      Bokeh.set_log_level(\"info\");\n",
-       "    },\n",
-       "    \n",
-       "    function(Bokeh) {\n",
-       "      \n",
-       "    },\n",
-       "    function(Bokeh) {\n",
-       "      console.log(\"Bokeh: injecting CSS: https://cdn.pydata.org/bokeh/release/bokeh-1.0.2.min.css\");\n",
-       "      Bokeh.embed.inject_css(\"https://cdn.pydata.org/bokeh/release/bokeh-1.0.2.min.css\");\n",
-       "      console.log(\"Bokeh: injecting CSS: https://cdn.pydata.org/bokeh/release/bokeh-widgets-1.0.2.min.css\");\n",
-       "      Bokeh.embed.inject_css(\"https://cdn.pydata.org/bokeh/release/bokeh-widgets-1.0.2.min.css\");\n",
-       "      console.log(\"Bokeh: injecting CSS: https://cdn.pydata.org/bokeh/release/bokeh-tables-1.0.2.min.css\");\n",
-       "      Bokeh.embed.inject_css(\"https://cdn.pydata.org/bokeh/release/bokeh-tables-1.0.2.min.css\");\n",
-       "    }\n",
-       "  ];\n",
-       "\n",
-       "  function run_inline_js() {\n",
-       "    \n",
-       "    if ((root.Bokeh !== undefined) || (force === true)) {\n",
-       "      for (var i = 0; i < inline_js.length; i++) {\n",
-       "        inline_js[i].call(root, root.Bokeh);\n",
-       "      }if (force === true) {\n",
-       "        display_loaded();\n",
-       "      }} else if (Date.now() < root._bokeh_timeout) {\n",
-       "      setTimeout(run_inline_js, 100);\n",
-       "    } else if (!root._bokeh_failed_load) {\n",
-       "      console.log(\"Bokeh: BokehJS failed to load within specified timeout.\");\n",
-       "      root._bokeh_failed_load = true;\n",
-       "    } else if (force !== true) {\n",
-       "      var cell = $(document.getElementById(\"1001\")).parents('.cell').data().cell;\n",
-       "      cell.output_area.append_execute_result(NB_LOAD_WARNING)\n",
-       "    }\n",
-       "\n",
-       "  }\n",
-       "\n",
-       "  if (root._bokeh_is_loading === 0) {\n",
-       "    console.log(\"Bokeh: BokehJS loaded, going straight to plotting\");\n",
-       "    run_inline_js();\n",
-       "  } else {\n",
-       "    load_libs(js_urls, function() {\n",
-       "      console.log(\"Bokeh: BokehJS plotting callback run at\", now());\n",
-       "      run_inline_js();\n",
-       "    });\n",
-       "  }\n",
-       "}(window));"
-      ],
-      "application/vnd.bokehjs_load.v0+json": "\n(function(root) {\n  function now() {\n    return new Date();\n  }\n\n  var force = true;\n\n  if (typeof (root._bokeh_onload_callbacks) === \"undefined\" || force === true) {\n    root._bokeh_onload_callbacks = [];\n    root._bokeh_is_loading = undefined;\n  }\n\n  \n\n  \n  if (typeof (root._bokeh_timeout) === \"undefined\" || force === true) {\n    root._bokeh_timeout = Date.now() + 5000;\n    root._bokeh_failed_load = false;\n  }\n\n  var NB_LOAD_WARNING = {'data': {'text/html':\n     \"<div style='background-color: #fdd'>\\n\"+\n     \"<p>\\n\"+\n     \"BokehJS does not appear to have successfully loaded. If loading BokehJS from CDN, this \\n\"+\n     \"may be due to a slow or bad network connection. Possible fixes:\\n\"+\n     \"</p>\\n\"+\n     \"<ul>\\n\"+\n     \"<li>re-rerun `output_notebook()` to attempt to load from CDN again, or</li>\\n\"+\n     \"<li>use INLINE resources instead, as so:</li>\\n\"+\n     \"</ul>\\n\"+\n     \"<code>\\n\"+\n     \"from bokeh.resources import INLINE\\n\"+\n     \"output_notebook(resources=INLINE)\\n\"+\n     \"</code>\\n\"+\n     \"</div>\"}};\n\n  function display_loaded() {\n    var el = document.getElementById(\"1001\");\n    if (el != null) {\n      el.textContent = \"BokehJS is loading...\";\n    }\n    if (root.Bokeh !== undefined) {\n      if (el != null) {\n        el.textContent = \"BokehJS \" + root.Bokeh.version + \" successfully loaded.\";\n      }\n    } else if (Date.now() < root._bokeh_timeout) {\n      setTimeout(display_loaded, 100)\n    }\n  }\n\n\n  function run_callbacks() {\n    try {\n      root._bokeh_onload_callbacks.forEach(function(callback) { callback() });\n    }\n    finally {\n      delete root._bokeh_onload_callbacks\n    }\n    console.info(\"Bokeh: all callbacks have finished\");\n  }\n\n  function load_libs(js_urls, callback) {\n    root._bokeh_onload_callbacks.push(callback);\n    if (root._bokeh_is_loading > 0) {\n      console.log(\"Bokeh: BokehJS is being loaded, scheduling callback at\", now());\n      return null;\n    }\n    if (js_urls == null || js_urls.length === 0) {\n      run_callbacks();\n      return null;\n    }\n    console.log(\"Bokeh: BokehJS not loaded, scheduling load and callback at\", now());\n    root._bokeh_is_loading = js_urls.length;\n    for (var i = 0; i < js_urls.length; i++) {\n      var url = js_urls[i];\n      var s = document.createElement('script');\n      s.src = url;\n      s.async = false;\n      s.onreadystatechange = s.onload = function() {\n        root._bokeh_is_loading--;\n        if (root._bokeh_is_loading === 0) {\n          console.log(\"Bokeh: all BokehJS libraries loaded\");\n          run_callbacks()\n        }\n      };\n      s.onerror = function() {\n        console.warn(\"failed to load library \" + url);\n      };\n      console.log(\"Bokeh: injecting script tag for BokehJS library: \", url);\n      document.getElementsByTagName(\"head\")[0].appendChild(s);\n    }\n  };var element = document.getElementById(\"1001\");\n  if (element == null) {\n    console.log(\"Bokeh: ERROR: autoload.js configured with elementid '1001' but no matching script tag was found. \")\n    return false;\n  }\n\n  var js_urls = [\"https://cdn.pydata.org/bokeh/release/bokeh-1.0.2.min.js\", \"https://cdn.pydata.org/bokeh/release/bokeh-widgets-1.0.2.min.js\", \"https://cdn.pydata.org/bokeh/release/bokeh-tables-1.0.2.min.js\", \"https://cdn.pydata.org/bokeh/release/bokeh-gl-1.0.2.min.js\"];\n\n  var inline_js = [\n    function(Bokeh) {\n      Bokeh.set_log_level(\"info\");\n    },\n    \n    function(Bokeh) {\n      \n    },\n    function(Bokeh) {\n      console.log(\"Bokeh: injecting CSS: https://cdn.pydata.org/bokeh/release/bokeh-1.0.2.min.css\");\n      Bokeh.embed.inject_css(\"https://cdn.pydata.org/bokeh/release/bokeh-1.0.2.min.css\");\n      console.log(\"Bokeh: injecting CSS: https://cdn.pydata.org/bokeh/release/bokeh-widgets-1.0.2.min.css\");\n      Bokeh.embed.inject_css(\"https://cdn.pydata.org/bokeh/release/bokeh-widgets-1.0.2.min.css\");\n      console.log(\"Bokeh: injecting CSS: https://cdn.pydata.org/bokeh/release/bokeh-tables-1.0.2.min.css\");\n      Bokeh.embed.inject_css(\"https://cdn.pydata.org/bokeh/release/bokeh-tables-1.0.2.min.css\");\n    }\n  ];\n\n  function run_inline_js() {\n    \n    if ((root.Bokeh !== undefined) || (force === true)) {\n      for (var i = 0; i < inline_js.length; i++) {\n        inline_js[i].call(root, root.Bokeh);\n      }if (force === true) {\n        display_loaded();\n      }} else if (Date.now() < root._bokeh_timeout) {\n      setTimeout(run_inline_js, 100);\n    } else if (!root._bokeh_failed_load) {\n      console.log(\"Bokeh: BokehJS failed to load within specified timeout.\");\n      root._bokeh_failed_load = true;\n    } else if (force !== true) {\n      var cell = $(document.getElementById(\"1001\")).parents('.cell').data().cell;\n      cell.output_area.append_execute_result(NB_LOAD_WARNING)\n    }\n\n  }\n\n  if (root._bokeh_is_loading === 0) {\n    console.log(\"Bokeh: BokehJS loaded, going straight to plotting\");\n    run_inline_js();\n  } else {\n    load_libs(js_urls, function() {\n      console.log(\"Bokeh: BokehJS plotting callback run at\", now());\n      run_inline_js();\n    });\n  }\n}(window));"
-     },
-     "metadata": {},
-     "output_type": "display_data"
-    },
-    {
-     "data": {
-      "text/html": [
-       "\n",
-       "\n",
-       "\n",
-       "\n",
-       "\n",
-       "\n",
-       "  <div class=\"bk-root\" id=\"c251f29d-c51d-4e9e-8a92-9bed546d58e7\"></div>\n"
-      ]
-     },
-     "metadata": {},
-     "output_type": "display_data"
-    },
-    {
-     "data": {
-      "application/javascript": [
-       "(function(root) {\n",
-       "  function embed_document(root) {\n",
-       "    \n",
-       "  var docs_json = {\"be28b624-43e4-47ad-96b3-287159c59a88\":{\"roots\":{\"references\":[{\"attributes\":{\"children\":[{\"id\":\"1003\",\"subtype\":\"Figure\",\"type\":\"Plot\"},{\"id\":\"1039\",\"subtype\":\"Figure\",\"type\":\"Plot\"},{\"id\":\"1075\",\"subtype\":\"Figure\",\"type\":\"Plot\"}]},\"id\":\"1369\",\"type\":\"Column\"},{\"attributes\":{\"callback\":null,\"data\":{\"x\":[0,1,2,3,4,5,6,7,8,9,10,11,12,13,14,15,16,17,18,19],\"y\":[0.15700554859327218,0.15603635276010858,0.23135955956453583,0.1688167904005187,0.18531632115058375,0.18585341159974095,0.22330733188958432,0.23216672808497454,0.23268642516865265,0.2130919877287425,0.19670136690694603,0.2376690746062784,0.23451821633693673,0.2414927123517171,0.20096594309874846,0.23583908697060355,0.2466937974698638,0.23877680047703742,0.22838778248949115,0.23478221686160072]},\"selected\":{\"id\":\"1223\",\"type\":\"Selection\"},\"selection_policy\":{\"id\":\"1222\",\"type\":\"UnionRenderers\"}},\"id\":\"1197\",\"type\":\"ColumnDataSource\"},{\"attributes\":{},\"id\":\"1405\",\"type\":\"UnionRenderers\"},{\"attributes\":{},\"id\":\"1019\",\"type\":\"BasicTicker\"},{\"attributes\":{\"callback\":null,\"data\":{\"x\":[0,1,2,3,4,5,6,7,8,9,10,11,12,13,14,15,16,17,18,19],\"y\":[0.08372827804107424,0.08056872037914692,0.15639810426540285,0.08688783570300158,0.10110584518167456,0.11374407582938388,0.14375987361769352,0.15481832543443919,0.15481832543443919,0.13112164296998421,0.12006319115323855,0.16113744075829384,0.15639810426540285,0.16903633491311215,0.12322274881516587,0.16429699842022116,0.1769352290679305,0.16429699842022116,0.15481832543443919,0.15955766192733017]},\"selected\":{\"id\":\"1309\",\"type\":\"Selection\"},\"selection_policy\":{\"id\":\"1308\",\"type\":\"UnionRenderers\"}},\"id\":\"1283\",\"type\":\"ColumnDataSource\"},{\"attributes\":{\"dimension\":1,\"plot\":{\"id\":\"1003\",\"subtype\":\"Figure\",\"type\":\"Plot\"},\"ticker\":{\"id\":\"1019\",\"type\":\"BasicTicker\"}},\"id\":\"1022\",\"type\":\"Grid\"},{\"attributes\":{\"source\":{\"id\":\"1329\",\"type\":\"ColumnDataSource\"}},\"id\":\"1333\",\"type\":\"CDSView\"},{\"attributes\":{},\"id\":\"1194\",\"type\":\"Selection\"},{\"attributes\":{\"label\":{\"value\":\"DUET\"},\"renderers\":[{\"id\":\"1143\",\"type\":\"GlyphRenderer\"}]},\"id\":\"1155\",\"type\":\"LegendItem\"},{\"attributes\":{\"plot\":null,\"text\":\"mean_average_precision(0)\"},\"id\":\"1038\",\"type\":\"Title\"},{\"attributes\":{\"label\":{\"value\":\"DUET\"},\"renderers\":[{\"id\":\"1315\",\"type\":\"GlyphRenderer\"}]},\"id\":\"1327\",\"type\":\"LegendItem\"},{\"attributes\":{},\"id\":\"1047\",\"type\":\"LinearScale\"},{\"attributes\":{},\"id\":\"1394\",\"type\":\"UnionRenderers\"},{\"attributes\":{},\"id\":\"1009\",\"type\":\"LinearScale\"},{\"attributes\":{},\"id\":\"1028\",\"type\":\"HelpTool\"},{\"attributes\":{},\"id\":\"1292\",\"type\":\"BasicTickFormatter\"},{\"attributes\":{\"formatter\":{\"id\":\"1120\",\"type\":\"BasicTickFormatter\"},\"plot\":{\"id\":\"1003\",\"subtype\":\"Figure\",\"type\":\"Plot\"},\"ticker\":{\"id\":\"1019\",\"type\":\"BasicTicker\"}},\"id\":\"1018\",\"type\":\"LinearAxis\"},{\"attributes\":{\"data_source\":{\"id\":\"1297\",\"type\":\"ColumnDataSource\"},\"glyph\":{\"id\":\"1298\",\"type\":\"Line\"},\"hover_glyph\":null,\"muted_glyph\":null,\"nonselection_glyph\":{\"id\":\"1299\",\"type\":\"Line\"},\"selection_glyph\":null,\"view\":{\"id\":\"1301\",\"type\":\"CDSView\"}},\"id\":\"1300\",\"type\":\"GlyphRenderer\"},{\"attributes\":{\"line_alpha\":0.1,\"line_color\":\"#1f77b4\",\"line_width\":2,\"x\":{\"field\":\"x\"},\"y\":{\"field\":\"y\"}},\"id\":\"1159\",\"type\":\"Line\"},{\"attributes\":{\"plot\":null,\"text\":\"normalized_discounted_cumulative_gain@1(0)\"},\"id\":\"1074\",\"type\":\"Title\"},{\"attributes\":{},\"id\":\"1063\",\"type\":\"ResetTool\"},{\"attributes\":{\"items\":[{\"id\":\"1123\",\"type\":\"LegendItem\"},{\"id\":\"1138\",\"type\":\"LegendItem\"},{\"id\":\"1155\",\"type\":\"LegendItem\"},{\"id\":\"1174\",\"type\":\"LegendItem\"},{\"id\":\"1195\",\"type\":\"LegendItem\"}],\"plot\":{\"id\":\"1003\",\"subtype\":\"Figure\",\"type\":\"Plot\"}},\"id\":\"1122\",\"type\":\"Legend\"},{\"attributes\":{},\"id\":\"1050\",\"type\":\"BasicTicker\"},{\"attributes\":{\"data_source\":{\"id\":\"1348\",\"type\":\"ColumnDataSource\"},\"glyph\":{\"id\":\"1349\",\"type\":\"Line\"},\"hover_glyph\":null,\"muted_glyph\":null,\"nonselection_glyph\":{\"id\":\"1350\",\"type\":\"Line\"},\"selection_glyph\":null,\"view\":{\"id\":\"1352\",\"type\":\"CDSView\"}},\"id\":\"1351\",\"type\":\"GlyphRenderer\"},{\"attributes\":{\"data_source\":{\"id\":\"1312\",\"type\":\"ColumnDataSource\"},\"glyph\":{\"id\":\"1313\",\"type\":\"Line\"},\"hover_glyph\":null,\"muted_glyph\":null,\"nonselection_glyph\":{\"id\":\"1314\",\"type\":\"Line\"},\"selection_glyph\":null,\"view\":{\"id\":\"1316\",\"type\":\"CDSView\"}},\"id\":\"1315\",\"type\":\"GlyphRenderer\"},{\"attributes\":{\"label\":{\"value\":\"CDSSM\"},\"renderers\":[{\"id\":\"1114\",\"type\":\"GlyphRenderer\"}]},\"id\":\"1123\",\"type\":\"LegendItem\"},{\"attributes\":{\"callback\":null,\"data\":{\"x\":[0,1,2,3,4,5,6,7,8,9,10,11,12,13,14,15,16,17,18,19],\"y\":[0.13270142180094788,0.14375987361769352,0.12954186413902052,0.1263823064770932,0.12164296998420221,0.11532385466034756,0.10900473933649289,0.11374407582938388,0.10426540284360189,0.11532385466034756,0.11690363349131122,0.11216429699842022,0.0995260663507109,0.10426540284360189,0.0995260663507109,0.09636650868878358,0.10584518167456557,0.09794628751974724,0.09162717219589257,0.09162717219589257]},\"selected\":{\"id\":\"1417\",\"type\":\"Selection\"},\"selection_policy\":{\"id\":\"1416\",\"type\":\"UnionRenderers\"}},\"id\":\"1348\",\"type\":\"ColumnDataSource\"},{\"attributes\":{\"callback\":null,\"data\":{\"x\":[0,1,2,3,4,5,6,7,8,9,10,11,12,13,14,15,16,17,18,19],\"y\":[0.05466338813048787,0.044970038266852495,0.04447721359319985,0.04419338992983103,0.04342250967025757,0.041615766268223525,0.03864863989222795,0.035476826932281255,0.032167378013953564,0.02920042788493447,0.026636553114745765,0.02439090468804352,0.022123250546865165,0.01953830761881545,0.017513482166919857,0.01610521181556396,0.014423559278948233,0.012463821387267671,0.010843242799688596,0.009452008211868815]},\"selected\":{\"id\":\"1154\",\"type\":\"Selection\"},\"selection_policy\":{\"id\":\"1153\",\"type\":\"UnionRenderers\"}},\"id\":\"1125\",\"type\":\"ColumnDataSource\"},{\"attributes\":{\"source\":{\"id\":\"1312\",\"type\":\"ColumnDataSource\"}},\"id\":\"1316\",\"type\":\"CDSView\"},{\"attributes\":{\"line_alpha\":0.1,\"line_color\":\"#1f77b4\",\"line_width\":2,\"x\":{\"field\":\"x\"},\"y\":{\"field\":\"y\"}},\"id\":\"1142\",\"type\":\"Line\"},{\"attributes\":{\"line_alpha\":0.5,\"line_color\":\"#1f77b4\",\"line_width\":2,\"x\":{\"field\":\"x\"},\"y\":{\"field\":\"y\"}},\"id\":\"1198\",\"type\":\"Line\"},{\"attributes\":{\"callback\":null,\"data\":{\"x\":[0,1,2,3,4,5,6,7,8,9,10,11,12,13,14,15,16,17,18,19],\"y\":[0.08846761453396525,0.10110584518167456,0.12322274881516587,0.09320695102685624,0.0995260663507109,0.09794628751974724,0.0995260663507109,0.10268562401263823,0.10742496050552923,0.09794628751974724,0.09636650868878358,0.10268562401263823,0.09636650868878358,0.0947867298578199,0.08688783570300158,0.09320695102685624,0.09320695102685624,0.0995260663507109,0.10268562401263823,0.10426540284360189]},\"selected\":{\"id\":\"1345\",\"type\":\"Selection\"},\"selection_policy\":{\"id\":\"1344\",\"type\":\"UnionRenderers\"}},\"id\":\"1312\",\"type\":\"ColumnDataSource\"},{\"attributes\":{},\"id\":\"1023\",\"type\":\"PanTool\"},{\"attributes\":{\"source\":{\"id\":\"1297\",\"type\":\"ColumnDataSource\"}},\"id\":\"1301\",\"type\":\"CDSView\"},{\"attributes\":{},\"id\":\"1193\",\"type\":\"UnionRenderers\"},{\"attributes\":{},\"id\":\"1290\",\"type\":\"BasicTickFormatter\"},{\"attributes\":{\"source\":{\"id\":\"1176\",\"type\":\"ColumnDataSource\"}},\"id\":\"1180\",\"type\":\"CDSView\"},{\"attributes\":{},\"id\":\"1026\",\"type\":\"SaveTool\"},{\"attributes\":{},\"id\":\"1416\",\"type\":\"UnionRenderers\"},{\"attributes\":{},\"id\":\"1055\",\"type\":\"BasicTicker\"},{\"attributes\":{\"source\":{\"id\":\"1262\",\"type\":\"ColumnDataSource\"}},\"id\":\"1266\",\"type\":\"CDSView\"},{\"attributes\":{\"label\":{\"value\":\"DSSM\"},\"renderers\":[{\"id\":\"1128\",\"type\":\"GlyphRenderer\"}]},\"id\":\"1138\",\"type\":\"LegendItem\"},{\"attributes\":{},\"id\":\"1345\",\"type\":\"Selection\"},{\"attributes\":{\"source\":{\"id\":\"1283\",\"type\":\"ColumnDataSource\"}},\"id\":\"1287\",\"type\":\"CDSView\"},{\"attributes\":{\"source\":{\"id\":\"1125\",\"type\":\"ColumnDataSource\"}},\"id\":\"1129\",\"type\":\"CDSView\"},{\"attributes\":{\"line_alpha\":0.1,\"line_color\":\"#1f77b4\",\"line_width\":2,\"x\":{\"field\":\"x\"},\"y\":{\"field\":\"y\"}},\"id\":\"1331\",\"type\":\"Line\"},{\"attributes\":{\"bottom_units\":\"screen\",\"fill_alpha\":{\"value\":0.5},\"fill_color\":{\"value\":\"lightgrey\"},\"left_units\":\"screen\",\"level\":\"overlay\",\"line_alpha\":{\"value\":1.0},\"line_color\":{\"value\":\"black\"},\"line_dash\":[4,4],\"line_width\":{\"value\":2},\"plot\":null,\"render_mode\":\"css\",\"right_units\":\"screen\",\"top_units\":\"screen\"},\"id\":\"1031\",\"type\":\"BoxAnnotation\"},{\"attributes\":{\"callback\":null,\"data\":{\"x\":[0,1,2,3,4,5,6,7,8,9,10,11,12,13,14,15,16,17,18,19],\"y\":[0.09180712252482771,0.044153878953307864,0.040109735779464244,0.03677564161643386,0.027363330893218518,0.02309336058050394,0.018484450291842223,0.018482612531632185,0.017495199100114406,0.01855698387697339,0.017630733313038945,0.015953315244056285,0.016143346604891123,0.01574680972006172,0.014716325521469117,0.015814605524763464,0.012558884533122181,0.014499044829048216,0.012535205588210373,0.011786585388705135]},\"selected\":{\"id\":\"1173\",\"type\":\"Selection\"},\"selection_policy\":{\"id\":\"1172\",\"type\":\"UnionRenderers\"}},\"id\":\"1140\",\"type\":\"ColumnDataSource\"},{\"attributes\":{},\"id\":\"1326\",\"type\":\"Selection\"},{\"attributes\":{\"line_alpha\":0.1,\"line_color\":\"#1f77b4\",\"line_width\":2,\"x\":{\"field\":\"x\"},\"y\":{\"field\":\"y\"}},\"id\":\"1127\",\"type\":\"Line\"},{\"attributes\":{\"line_alpha\":0.5,\"line_color\":\"#ff7f0e\",\"line_width\":2,\"x\":{\"field\":\"x\"},\"y\":{\"field\":\"y\"}},\"id\":\"1298\",\"type\":\"Line\"},{\"attributes\":{\"source\":{\"id\":\"1140\",\"type\":\"ColumnDataSource\"}},\"id\":\"1144\",\"type\":\"CDSView\"},{\"attributes\":{},\"id\":\"1344\",\"type\":\"UnionRenderers\"},{\"attributes\":{\"line_alpha\":0.5,\"line_color\":\"#d62728\",\"line_width\":2,\"x\":{\"field\":\"x\"},\"y\":{\"field\":\"y\"}},\"id\":\"1330\",\"type\":\"Line\"},{\"attributes\":{\"line_alpha\":0.1,\"line_color\":\"#1f77b4\",\"line_width\":2,\"x\":{\"field\":\"x\"},\"y\":{\"field\":\"y\"}},\"id\":\"1299\",\"type\":\"Line\"},{\"attributes\":{\"label\":{\"value\":\"MVLSTM\"},\"renderers\":[{\"id\":\"1160\",\"type\":\"GlyphRenderer\"}]},\"id\":\"1174\",\"type\":\"LegendItem\"},{\"attributes\":{},\"id\":\"1395\",\"type\":\"Selection\"},{\"attributes\":{\"line_alpha\":0.5,\"line_color\":\"#2ca02c\",\"line_width\":2,\"x\":{\"field\":\"x\"},\"y\":{\"field\":\"y\"}},\"id\":\"1313\",\"type\":\"Line\"},{\"attributes\":{\"items\":[{\"id\":\"1295\",\"type\":\"LegendItem\"},{\"id\":\"1310\",\"type\":\"LegendItem\"},{\"id\":\"1327\",\"type\":\"LegendItem\"},{\"id\":\"1346\",\"type\":\"LegendItem\"},{\"id\":\"1367\",\"type\":\"LegendItem\"}],\"plot\":{\"id\":\"1075\",\"subtype\":\"Figure\",\"type\":\"Plot\"}},\"id\":\"1294\",\"type\":\"Legend\"},{\"attributes\":{\"formatter\":{\"id\":\"1206\",\"type\":\"BasicTickFormatter\"},\"plot\":{\"id\":\"1039\",\"subtype\":\"Figure\",\"type\":\"Plot\"},\"ticker\":{\"id\":\"1055\",\"type\":\"BasicTicker\"}},\"id\":\"1054\",\"type\":\"LinearAxis\"},{\"attributes\":{},\"id\":\"1172\",\"type\":\"UnionRenderers\"},{\"attributes\":{\"callback\":null},\"id\":\"1043\",\"type\":\"DataRange1d\"},{\"attributes\":{\"line_alpha\":0.5,\"line_color\":\"#2ca02c\",\"line_width\":2,\"x\":{\"field\":\"x\"},\"y\":{\"field\":\"y\"}},\"id\":\"1141\",\"type\":\"Line\"},{\"attributes\":{},\"id\":\"1279\",\"type\":\"UnionRenderers\"},{\"attributes\":{\"line_alpha\":0.1,\"line_color\":\"#1f77b4\",\"line_width\":2,\"x\":{\"field\":\"x\"},\"y\":{\"field\":\"y\"}},\"id\":\"1178\",\"type\":\"Line\"},{\"attributes\":{},\"id\":\"1153\",\"type\":\"UnionRenderers\"},{\"attributes\":{},\"id\":\"1309\",\"type\":\"Selection\"},{\"attributes\":{\"active_drag\":\"auto\",\"active_inspect\":\"auto\",\"active_multi\":null,\"active_scroll\":\"auto\",\"active_tap\":\"auto\",\"tools\":[{\"id\":\"1023\",\"type\":\"PanTool\"},{\"id\":\"1024\",\"type\":\"WheelZoomTool\"},{\"id\":\"1025\",\"type\":\"BoxZoomTool\"},{\"id\":\"1026\",\"type\":\"SaveTool\"},{\"id\":\"1027\",\"type\":\"ResetTool\"},{\"id\":\"1028\",\"type\":\"HelpTool\"},{\"id\":\"1110\",\"type\":\"HoverTool\"},{\"id\":\"1110\",\"type\":\"HoverTool\"},{\"id\":\"1110\",\"type\":\"HoverTool\"},{\"id\":\"1110\",\"type\":\"HoverTool\"},{\"id\":\"1110\",\"type\":\"HoverTool\"}]},\"id\":\"1029\",\"type\":\"Toolbar\"},{\"attributes\":{\"line_alpha\":0.5,\"line_color\":\"#1f77b4\",\"line_width\":2,\"x\":{\"field\":\"x\"},\"y\":{\"field\":\"y\"}},\"id\":\"1284\",\"type\":\"Line\"},{\"attributes\":{\"callback\":null},\"id\":\"1077\",\"type\":\"DataRange1d\"},{\"attributes\":{},\"id\":\"1365\",\"type\":\"UnionRenderers\"},{\"attributes\":{\"formatter\":{\"id\":\"1118\",\"type\":\"BasicTickFormatter\"},\"plot\":{\"id\":\"1003\",\"subtype\":\"Figure\",\"type\":\"Plot\"},\"ticker\":{\"id\":\"1014\",\"type\":\"BasicTicker\"}},\"id\":\"1013\",\"type\":\"LinearAxis\"},{\"attributes\":{\"callback\":null,\"data\":{\"x\":[0,1,2,3,4,5,6,7,8,9,10,11,12,13,14,15,16,17,18,19],\"y\":[0.04800549289654009,0.04388118007499724,0.03237906026095152,0.015663750644773246,0.0067597684785723686,0.0032854597307741644,0.002011268407572061,0.0015275463755242526,0.001476568986196071,0.0012015695804730058,0.0009967044377699494,0.0009200183603679761,0.0008265914600342513,0.0007659869472263381,0.0007252974909497425,0.0007367012575268746,0.0007902854157146067,0.0007881121232639998,0.0006946678215172142,0.0006628039252245799]},\"selected\":{\"id\":\"1395\",\"type\":\"Selection\"},\"selection_policy\":{\"id\":\"1394\",\"type\":\"UnionRenderers\"}},\"id\":\"1176\",\"type\":\"ColumnDataSource\"},{\"attributes\":{},\"id\":\"1417\",\"type\":\"Selection\"},{\"attributes\":{},\"id\":\"1366\",\"type\":\"Selection\"},{\"attributes\":{\"callback\":null,\"data\":{\"x\":[0,1,2,3,4,5,6,7,8,9,10,11,12,13,14,15,16,17,18,19],\"y\":[0.13112164296998421,0.11690363349131122,0.11532385466034756,0.1263823064770932,0.11848341232227488,0.10426540284360189,0.11532385466034756,0.11374407582938388,0.12006319115323855,0.11690363349131122,0.12164296998420221,0.11374407582938388,0.12164296998420221,0.12006319115323855,0.10742496050552923,0.11374407582938388,0.10900473933649289,0.11058451816745656,0.10584518167456557,0.10900473933649289]},\"selected\":{\"id\":\"1366\",\"type\":\"Selection\"},\"selection_policy\":{\"id\":\"1365\",\"type\":\"UnionRenderers\"}},\"id\":\"1329\",\"type\":\"ColumnDataSource\"},{\"attributes\":{},\"id\":\"1011\",\"type\":\"LinearScale\"},{\"attributes\":{\"source\":{\"id\":\"1157\",\"type\":\"ColumnDataSource\"}},\"id\":\"1161\",\"type\":\"CDSView\"},{\"attributes\":{\"line_alpha\":0.1,\"line_color\":\"#1f77b4\",\"line_width\":2,\"x\":{\"field\":\"x\"},\"y\":{\"field\":\"y\"}},\"id\":\"1350\",\"type\":\"Line\"},{\"attributes\":{\"callback\":null},\"id\":\"1041\",\"type\":\"DataRange1d\"},{\"attributes\":{\"line_alpha\":0.1,\"line_color\":\"#1f77b4\",\"line_width\":2,\"x\":{\"field\":\"x\"},\"y\":{\"field\":\"y\"}},\"id\":\"1314\",\"type\":\"Line\"},{\"attributes\":{\"callback\":null},\"id\":\"1005\",\"type\":\"DataRange1d\"},{\"attributes\":{\"label\":{\"value\":\"DRMMTKS\"},\"renderers\":[{\"id\":\"1351\",\"type\":\"GlyphRenderer\"}]},\"id\":\"1367\",\"type\":\"LegendItem\"},{\"attributes\":{\"dimension\":1,\"plot\":{\"id\":\"1039\",\"subtype\":\"Figure\",\"type\":\"Plot\"},\"ticker\":{\"id\":\"1055\",\"type\":\"BasicTicker\"}},\"id\":\"1058\",\"type\":\"Grid\"},{\"attributes\":{\"line_alpha\":0.1,\"line_color\":\"#1f77b4\",\"line_width\":2,\"x\":{\"field\":\"x\"},\"y\":{\"field\":\"y\"}},\"id\":\"1285\",\"type\":\"Line\"},{\"attributes\":{\"callback\":null},\"id\":\"1007\",\"type\":\"DataRange1d\"},{\"attributes\":{\"data_source\":{\"id\":\"1283\",\"type\":\"ColumnDataSource\"},\"glyph\":{\"id\":\"1284\",\"type\":\"Line\"},\"hover_glyph\":null,\"muted_glyph\":null,\"nonselection_glyph\":{\"id\":\"1285\",\"type\":\"Line\"},\"selection_glyph\":null,\"view\":{\"id\":\"1287\",\"type\":\"CDSView\"}},\"id\":\"1286\",\"type\":\"GlyphRenderer\"},{\"attributes\":{\"line_alpha\":0.5,\"line_color\":\"#d62728\",\"line_width\":2,\"x\":{\"field\":\"x\"},\"y\":{\"field\":\"y\"}},\"id\":\"1158\",\"type\":\"Line\"},{\"attributes\":{},\"id\":\"1027\",\"type\":\"ResetTool\"},{\"attributes\":{},\"id\":\"1406\",\"type\":\"Selection\"},{\"attributes\":{},\"id\":\"1059\",\"type\":\"PanTool\"},{\"attributes\":{\"data_source\":{\"id\":\"1140\",\"type\":\"ColumnDataSource\"},\"glyph\":{\"id\":\"1141\",\"type\":\"Line\"},\"hover_glyph\":null,\"muted_glyph\":null,\"nonselection_glyph\":{\"id\":\"1142\",\"type\":\"Line\"},\"selection_glyph\":null,\"view\":{\"id\":\"1144\",\"type\":\"CDSView\"}},\"id\":\"1143\",\"type\":\"GlyphRenderer\"},{\"attributes\":{},\"id\":\"1045\",\"type\":\"LinearScale\"},{\"attributes\":{\"callback\":null,\"data\":{\"x\":[0,1,2,3,4,5,6,7,8,9,10,11,12,13,14,15,16,17,18,19],\"y\":[0.1674565560821485,0.13270142180094788,0.12480252764612954,0.10742496050552923,0.0631911532385466,0.05687203791469194,0.07109004739336493,0.06951026856240126,0.061611374407582936,0.07109004739336493,0.06951026856240126,0.07266982622432859,0.07266982622432859,0.09004739336492891,0.09162717219589257,0.10110584518167456,0.07898894154818326,0.07740916271721959,0.08530805687203792,0.08056872037914692]},\"selected\":{\"id\":\"1326\",\"type\":\"Selection\"},\"selection_policy\":{\"id\":\"1325\",\"type\":\"UnionRenderers\"}},\"id\":\"1297\",\"type\":\"ColumnDataSource\"},{\"attributes\":{\"data_source\":{\"id\":\"1125\",\"type\":\"ColumnDataSource\"},\"glyph\":{\"id\":\"1126\",\"type\":\"Line\"},\"hover_glyph\":null,\"muted_glyph\":null,\"nonselection_glyph\":{\"id\":\"1127\",\"type\":\"Line\"},\"selection_glyph\":null,\"view\":{\"id\":\"1129\",\"type\":\"CDSView\"}},\"id\":\"1128\",\"type\":\"GlyphRenderer\"},{\"attributes\":{\"plot\":{\"id\":\"1039\",\"subtype\":\"Figure\",\"type\":\"Plot\"},\"ticker\":{\"id\":\"1050\",\"type\":\"BasicTicker\"}},\"id\":\"1053\",\"type\":\"Grid\"},{\"attributes\":{\"label\":{\"value\":\"CDSSM\"},\"renderers\":[{\"id\":\"1286\",\"type\":\"GlyphRenderer\"}]},\"id\":\"1295\",\"type\":\"LegendItem\"},{\"attributes\":{\"data_source\":{\"id\":\"1157\",\"type\":\"ColumnDataSource\"},\"glyph\":{\"id\":\"1158\",\"type\":\"Line\"},\"hover_glyph\":null,\"muted_glyph\":null,\"nonselection_glyph\":{\"id\":\"1159\",\"type\":\"Line\"},\"selection_glyph\":null,\"view\":{\"id\":\"1161\",\"type\":\"CDSView\"}},\"id\":\"1160\",\"type\":\"GlyphRenderer\"},{\"attributes\":{\"plot\":{\"id\":\"1003\",\"subtype\":\"Figure\",\"type\":\"Plot\"},\"ticker\":{\"id\":\"1014\",\"type\":\"BasicTicker\"}},\"id\":\"1017\",\"type\":\"Grid\"},{\"attributes\":{\"line_alpha\":0.5,\"line_color\":\"#ff7f0e\",\"line_width\":2,\"x\":{\"field\":\"x\"},\"y\":{\"field\":\"y\"}},\"id\":\"1126\",\"type\":\"Line\"},{\"attributes\":{},\"id\":\"1024\",\"type\":\"WheelZoomTool\"},{\"attributes\":{\"source\":{\"id\":\"1348\",\"type\":\"ColumnDataSource\"}},\"id\":\"1352\",\"type\":\"CDSView\"},{\"attributes\":{\"data_source\":{\"id\":\"1176\",\"type\":\"ColumnDataSource\"},\"glyph\":{\"id\":\"1177\",\"type\":\"Line\"},\"hover_glyph\":null,\"muted_glyph\":null,\"nonselection_glyph\":{\"id\":\"1178\",\"type\":\"Line\"},\"selection_glyph\":null,\"view\":{\"id\":\"1180\",\"type\":\"CDSView\"}},\"id\":\"1179\",\"type\":\"GlyphRenderer\"},{\"attributes\":{},\"id\":\"1014\",\"type\":\"BasicTicker\"},{\"attributes\":{},\"id\":\"1308\",\"type\":\"UnionRenderers\"},{\"attributes\":{\"overlay\":{\"id\":\"1031\",\"type\":\"BoxAnnotation\"}},\"id\":\"1025\",\"type\":\"BoxZoomTool\"},{\"attributes\":{\"callback\":null,\"data\":{\"x\":[0,1,2,3,4,5,6,7,8,9,10,11,12,13,14,15,16,17,18,19],\"y\":[0.045000528311356904,0.04161682068370283,0.022317413720535115,0.010526274625932273,0.006207994560856605,0.003666459584463155,0.0031216993119451216,0.002664872651999758,0.0026254944339816574,0.0025745679788669804,0.002568895052332664,0.002555348629975924,0.002529716921329964,0.0025257568311935754,0.00256581560473569,0.002565461077334476,0.0025245441059814767,0.0019751842000041504,0.0021998689520842164,0.002516227123443969]},\"selected\":{\"id\":\"1194\",\"type\":\"Selection\"},\"selection_policy\":{\"id\":\"1193\",\"type\":\"UnionRenderers\"}},\"id\":\"1157\",\"type\":\"ColumnDataSource\"},{\"attributes\":{\"formatter\":{\"id\":\"1204\",\"type\":\"BasicTickFormatter\"},\"plot\":{\"id\":\"1039\",\"subtype\":\"Figure\",\"type\":\"Plot\"},\"ticker\":{\"id\":\"1050\",\"type\":\"BasicTicker\"}},\"id\":\"1049\",\"type\":\"LinearAxis\"},{\"attributes\":{\"line_alpha\":0.5,\"line_color\":\"#9467bd\",\"line_width\":2,\"x\":{\"field\":\"x\"},\"y\":{\"field\":\"y\"}},\"id\":\"1349\",\"type\":\"Line\"},{\"attributes\":{},\"id\":\"1154\",\"type\":\"Selection\"},{\"attributes\":{\"below\":[{\"id\":\"1085\",\"type\":\"LinearAxis\"}],\"left\":[{\"id\":\"1090\",\"type\":\"LinearAxis\"}],\"plot_height\":400,\"plot_width\":800,\"renderers\":[{\"id\":\"1085\",\"type\":\"LinearAxis\"},{\"id\":\"1089\",\"type\":\"Grid\"},{\"id\":\"1090\",\"type\":\"LinearAxis\"},{\"id\":\"1094\",\"type\":\"Grid\"},{\"id\":\"1103\",\"type\":\"BoxAnnotation\"},{\"id\":\"1294\",\"type\":\"Legend\"},{\"id\":\"1286\",\"type\":\"GlyphRenderer\"},{\"id\":\"1300\",\"type\":\"GlyphRenderer\"},{\"id\":\"1315\",\"type\":\"GlyphRenderer\"},{\"id\":\"1332\",\"type\":\"GlyphRenderer\"},{\"id\":\"1351\",\"type\":\"GlyphRenderer\"}],\"sizing_mode\":\"fixed\",\"title\":{\"id\":\"1074\",\"type\":\"Title\"},\"toolbar\":{\"id\":\"1101\",\"type\":\"Toolbar\"},\"x_range\":{\"id\":\"1077\",\"type\":\"DataRange1d\"},\"x_scale\":{\"id\":\"1081\",\"type\":\"LinearScale\"},\"y_range\":{\"id\":\"1079\",\"type\":\"DataRange1d\"},\"y_scale\":{\"id\":\"1083\",\"type\":\"LinearScale\"}},\"id\":\"1075\",\"subtype\":\"Figure\",\"type\":\"Plot\"},{\"attributes\":{\"label\":{\"value\":\"DRMMTKS\"},\"renderers\":[{\"id\":\"1179\",\"type\":\"GlyphRenderer\"}]},\"id\":\"1195\",\"type\":\"LegendItem\"},{\"attributes\":{},\"id\":\"1280\",\"type\":\"Selection\"},{\"attributes\":{\"data_source\":{\"id\":\"1329\",\"type\":\"ColumnDataSource\"},\"glyph\":{\"id\":\"1330\",\"type\":\"Line\"},\"hover_glyph\":null,\"muted_glyph\":null,\"nonselection_glyph\":{\"id\":\"1331\",\"type\":\"Line\"},\"selection_glyph\":null,\"view\":{\"id\":\"1333\",\"type\":\"CDSView\"}},\"id\":\"1332\",\"type\":\"GlyphRenderer\"},{\"attributes\":{\"line_alpha\":0.5,\"line_color\":\"#9467bd\",\"line_width\":2,\"x\":{\"field\":\"x\"},\"y\":{\"field\":\"y\"}},\"id\":\"1177\",\"type\":\"Line\"},{\"attributes\":{\"label\":{\"value\":\"DSSM\"},\"renderers\":[{\"id\":\"1300\",\"type\":\"GlyphRenderer\"}]},\"id\":\"1310\",\"type\":\"LegendItem\"},{\"attributes\":{\"label\":{\"value\":\"MVLSTM\"},\"renderers\":[{\"id\":\"1332\",\"type\":\"GlyphRenderer\"}]},\"id\":\"1346\",\"type\":\"LegendItem\"},{\"attributes\":{},\"id\":\"1137\",\"type\":\"Selection\"},{\"attributes\":{},\"id\":\"1173\",\"type\":\"Selection\"},{\"attributes\":{\"callback\":null,\"tooltips\":[[\"x\",\"$x\"],[\"y\",\"$y\"]]},\"id\":\"1110\",\"type\":\"HoverTool\"},{\"attributes\":{\"label\":{\"value\":\"DRMMTKS\"},\"renderers\":[{\"id\":\"1265\",\"type\":\"GlyphRenderer\"}]},\"id\":\"1281\",\"type\":\"LegendItem\"},{\"attributes\":{},\"id\":\"1095\",\"type\":\"PanTool\"},{\"attributes\":{},\"id\":\"1081\",\"type\":\"LinearScale\"},{\"attributes\":{},\"id\":\"1222\",\"type\":\"UnionRenderers\"},{\"attributes\":{\"overlay\":{\"id\":\"1067\",\"type\":\"BoxAnnotation\"}},\"id\":\"1061\",\"type\":\"BoxZoomTool\"},{\"attributes\":{\"line_alpha\":0.1,\"line_color\":\"#1f77b4\",\"line_width\":2,\"x\":{\"field\":\"x\"},\"y\":{\"field\":\"y\"}},\"id\":\"1228\",\"type\":\"Line\"},{\"attributes\":{\"source\":{\"id\":\"1111\",\"type\":\"ColumnDataSource\"}},\"id\":\"1115\",\"type\":\"CDSView\"},{\"attributes\":{\"line_alpha\":0.5,\"line_color\":\"#9467bd\",\"line_width\":2,\"x\":{\"field\":\"x\"},\"y\":{\"field\":\"y\"}},\"id\":\"1263\",\"type\":\"Line\"},{\"attributes\":{\"callback\":null,\"data\":{\"x\":[0,1,2,3,4,5,6,7,8,9,10,11,12,13,14,15,16,17,18,19],\"y\":[0.16545766245543408,0.17886548240573374,0.19426996959066345,0.17121942892236586,0.1773473718526358,0.17288180452726226,0.17587872006257843,0.1770365003912678,0.18286520884338678,0.17308517274250013,0.17282872952570177,0.17809325498903547,0.17419576090073863,0.1735470164689037,0.16576233741065077,0.17018356201406293,0.17034253598326346,0.17597123782739793,0.17895686658158597,0.17708077669820557]},\"selected\":{\"id\":\"1259\",\"type\":\"Selection\"},\"selection_policy\":{\"id\":\"1258\",\"type\":\"UnionRenderers\"}},\"id\":\"1226\",\"type\":\"ColumnDataSource\"},{\"attributes\":{},\"id\":\"1206\",\"type\":\"BasicTickFormatter\"},{\"attributes\":{},\"id\":\"1099\",\"type\":\"ResetTool\"},{\"attributes\":{\"label\":{\"value\":\"DUET\"},\"renderers\":[{\"id\":\"1229\",\"type\":\"GlyphRenderer\"}]},\"id\":\"1241\",\"type\":\"LegendItem\"},{\"attributes\":{},\"id\":\"1204\",\"type\":\"BasicTickFormatter\"},{\"attributes\":{\"overlay\":{\"id\":\"1103\",\"type\":\"BoxAnnotation\"}},\"id\":\"1097\",\"type\":\"BoxZoomTool\"},{\"attributes\":{\"callback\":null,\"data\":{\"x\":[0,1,2,3,4,5,6,7,8,9,10,11,12,13,14,15,16,17,18,19],\"y\":[0.23409651893149142,0.20157375031967859,0.1944187533445399,0.17624802809341641,0.1400314191997824,0.1351095716125792,0.14551977004597239,0.14512189275843246,0.1439725699438919,0.144854909612283,0.14752037604003035,0.15125578162495099,0.14896789608772765,0.16188319583658012,0.1647833801552579,0.17115189505481024,0.15431692114097825,0.15542834019077367,0.15844971312785416,0.15711160197030066]},\"selected\":{\"id\":\"1240\",\"type\":\"Selection\"},\"selection_policy\":{\"id\":\"1239\",\"type\":\"UnionRenderers\"}},\"id\":\"1211\",\"type\":\"ColumnDataSource\"},{\"attributes\":{},\"id\":\"1091\",\"type\":\"BasicTicker\"},{\"attributes\":{\"formatter\":{\"id\":\"1290\",\"type\":\"BasicTickFormatter\"},\"plot\":{\"id\":\"1075\",\"subtype\":\"Figure\",\"type\":\"Plot\"},\"ticker\":{\"id\":\"1086\",\"type\":\"BasicTicker\"}},\"id\":\"1085\",\"type\":\"LinearAxis\"},{\"attributes\":{},\"id\":\"1240\",\"type\":\"Selection\"},{\"attributes\":{},\"id\":\"1064\",\"type\":\"HelpTool\"},{\"attributes\":{\"line_alpha\":0.5,\"line_color\":\"#d62728\",\"line_width\":2,\"x\":{\"field\":\"x\"},\"y\":{\"field\":\"y\"}},\"id\":\"1244\",\"type\":\"Line\"},{\"attributes\":{\"items\":[{\"id\":\"1209\",\"type\":\"LegendItem\"},{\"id\":\"1224\",\"type\":\"LegendItem\"},{\"id\":\"1241\",\"type\":\"LegendItem\"},{\"id\":\"1260\",\"type\":\"LegendItem\"},{\"id\":\"1281\",\"type\":\"LegendItem\"}],\"plot\":{\"id\":\"1039\",\"subtype\":\"Figure\",\"type\":\"Plot\"}},\"id\":\"1208\",\"type\":\"Legend\"},{\"attributes\":{\"plot\":{\"id\":\"1075\",\"subtype\":\"Figure\",\"type\":\"Plot\"},\"ticker\":{\"id\":\"1086\",\"type\":\"BasicTicker\"}},\"id\":\"1089\",\"type\":\"Grid\"},{\"attributes\":{\"line_alpha\":0.5,\"line_color\":\"#2ca02c\",\"line_width\":2,\"x\":{\"field\":\"x\"},\"y\":{\"field\":\"y\"}},\"id\":\"1227\",\"type\":\"Line\"},{\"attributes\":{\"active_drag\":\"auto\",\"active_inspect\":\"auto\",\"active_multi\":null,\"active_scroll\":\"auto\",\"active_tap\":\"auto\",\"tools\":[{\"id\":\"1095\",\"type\":\"PanTool\"},{\"id\":\"1096\",\"type\":\"WheelZoomTool\"},{\"id\":\"1097\",\"type\":\"BoxZoomTool\"},{\"id\":\"1098\",\"type\":\"SaveTool\"},{\"id\":\"1099\",\"type\":\"ResetTool\"},{\"id\":\"1100\",\"type\":\"HelpTool\"},{\"id\":\"1110\",\"type\":\"HoverTool\"},{\"id\":\"1110\",\"type\":\"HoverTool\"},{\"id\":\"1110\",\"type\":\"HoverTool\"},{\"id\":\"1110\",\"type\":\"HoverTool\"},{\"id\":\"1110\",\"type\":\"HoverTool\"}]},\"id\":\"1101\",\"type\":\"Toolbar\"},{\"attributes\":{},\"id\":\"1118\",\"type\":\"BasicTickFormatter\"},{\"attributes\":{\"callback\":null,\"data\":{\"x\":[0,1,2,3,4,5,6,7,8,9,10,11,12,13,14,15,16,17,18,19],\"y\":[0.045556526210624726,0.0332950952865067,0.01764631460659439,0.007719689688383369,0.0036782611741400617,0.003570287534020281,0.0017638799638255024,0.0018923719512136889,0.0011223693925376211,0.002128276070437259,0.003677468460599812,0.0032175774021950473,0.002104794924727756,0.0018231802041871106,0.0025807734818736206,0.0012059488060443186,0.0026775290835199996,0.001942398561866355,0.0016658505570246974,0.0014217333200673892]},\"selected\":{\"id\":\"1137\",\"type\":\"Selection\"},\"selection_policy\":{\"id\":\"1136\",\"type\":\"UnionRenderers\"}},\"id\":\"1111\",\"type\":\"ColumnDataSource\"},{\"attributes\":{\"bottom_units\":\"screen\",\"fill_alpha\":{\"value\":0.5},\"fill_color\":{\"value\":\"lightgrey\"},\"left_units\":\"screen\",\"level\":\"overlay\",\"line_alpha\":{\"value\":1.0},\"line_color\":{\"value\":\"black\"},\"line_dash\":[4,4],\"line_width\":{\"value\":2},\"plot\":null,\"render_mode\":\"css\",\"right_units\":\"screen\",\"top_units\":\"screen\"},\"id\":\"1103\",\"type\":\"BoxAnnotation\"},{\"attributes\":{\"dimension\":1,\"plot\":{\"id\":\"1075\",\"subtype\":\"Figure\",\"type\":\"Plot\"},\"ticker\":{\"id\":\"1091\",\"type\":\"BasicTicker\"}},\"id\":\"1094\",\"type\":\"Grid\"},{\"attributes\":{\"source\":{\"id\":\"1211\",\"type\":\"ColumnDataSource\"}},\"id\":\"1215\",\"type\":\"CDSView\"},{\"attributes\":{},\"id\":\"1098\",\"type\":\"SaveTool\"},{\"attributes\":{\"below\":[{\"id\":\"1013\",\"type\":\"LinearAxis\"}],\"left\":[{\"id\":\"1018\",\"type\":\"LinearAxis\"}],\"plot_height\":400,\"plot_width\":800,\"renderers\":[{\"id\":\"1013\",\"type\":\"LinearAxis\"},{\"id\":\"1017\",\"type\":\"Grid\"},{\"id\":\"1018\",\"type\":\"LinearAxis\"},{\"id\":\"1022\",\"type\":\"Grid\"},{\"id\":\"1031\",\"type\":\"BoxAnnotation\"},{\"id\":\"1122\",\"type\":\"Legend\"},{\"id\":\"1114\",\"type\":\"GlyphRenderer\"},{\"id\":\"1128\",\"type\":\"GlyphRenderer\"},{\"id\":\"1143\",\"type\":\"GlyphRenderer\"},{\"id\":\"1160\",\"type\":\"GlyphRenderer\"},{\"id\":\"1179\",\"type\":\"GlyphRenderer\"}],\"sizing_mode\":\"fixed\",\"title\":{\"id\":\"1002\",\"type\":\"Title\"},\"toolbar\":{\"id\":\"1029\",\"type\":\"Toolbar\"},\"x_range\":{\"id\":\"1005\",\"type\":\"DataRange1d\"},\"x_scale\":{\"id\":\"1009\",\"type\":\"LinearScale\"},\"y_range\":{\"id\":\"1007\",\"type\":\"DataRange1d\"},\"y_scale\":{\"id\":\"1011\",\"type\":\"LinearScale\"}},\"id\":\"1003\",\"subtype\":\"Figure\",\"type\":\"Plot\"},{\"attributes\":{\"data_source\":{\"id\":\"1211\",\"type\":\"ColumnDataSource\"},\"glyph\":{\"id\":\"1212\",\"type\":\"Line\"},\"hover_glyph\":null,\"muted_glyph\":null,\"nonselection_glyph\":{\"id\":\"1213\",\"type\":\"Line\"},\"selection_glyph\":null,\"view\":{\"id\":\"1215\",\"type\":\"CDSView\"}},\"id\":\"1214\",\"type\":\"GlyphRenderer\"},{\"attributes\":{\"source\":{\"id\":\"1197\",\"type\":\"ColumnDataSource\"}},\"id\":\"1201\",\"type\":\"CDSView\"},{\"attributes\":{\"line_alpha\":0.1,\"line_color\":\"#1f77b4\",\"line_width\":2,\"x\":{\"field\":\"x\"},\"y\":{\"field\":\"y\"}},\"id\":\"1245\",\"type\":\"Line\"},{\"attributes\":{\"line_alpha\":0.5,\"line_color\":\"#1f77b4\",\"line_width\":2,\"x\":{\"field\":\"x\"},\"y\":{\"field\":\"y\"}},\"id\":\"1112\",\"type\":\"Line\"},{\"attributes\":{},\"id\":\"1096\",\"type\":\"WheelZoomTool\"},{\"attributes\":{},\"id\":\"1258\",\"type\":\"UnionRenderers\"},{\"attributes\":{\"callback\":null,\"data\":{\"x\":[0,1,2,3,4,5,6,7,8,9,10,11,12,13,14,15,16,17,18,19],\"y\":[0.19256277394913382,0.19222456940105656,0.1872162625756984,0.1903724159741742,0.18733082249140426,0.17715426508971555,0.1856164452555747,0.1810842007965759,0.18533577392560122,0.18180966340336924,0.18346269219536546,0.18115825095553809,0.18446838207883157,0.1839484308855644,0.17632707440651477,0.17922805104280978,0.17833455951953425,0.17626586947419606,0.17530681696593323,0.17555742359134135]},\"selected\":{\"id\":\"1280\",\"type\":\"Selection\"},\"selection_policy\":{\"id\":\"1279\",\"type\":\"UnionRenderers\"}},\"id\":\"1243\",\"type\":\"ColumnDataSource\"},{\"attributes\":{\"source\":{\"id\":\"1226\",\"type\":\"ColumnDataSource\"}},\"id\":\"1230\",\"type\":\"CDSView\"},{\"attributes\":{},\"id\":\"1086\",\"type\":\"BasicTicker\"},{\"attributes\":{\"callback\":null},\"id\":\"1079\",\"type\":\"DataRange1d\"},{\"attributes\":{\"label\":{\"value\":\"MVLSTM\"},\"renderers\":[{\"id\":\"1246\",\"type\":\"GlyphRenderer\"}]},\"id\":\"1260\",\"type\":\"LegendItem\"},{\"attributes\":{},\"id\":\"1083\",\"type\":\"LinearScale\"},{\"attributes\":{\"source\":{\"id\":\"1243\",\"type\":\"ColumnDataSource\"}},\"id\":\"1247\",\"type\":\"CDSView\"},{\"attributes\":{\"line_alpha\":0.1,\"line_color\":\"#1f77b4\",\"line_width\":2,\"x\":{\"field\":\"x\"},\"y\":{\"field\":\"y\"}},\"id\":\"1264\",\"type\":\"Line\"},{\"attributes\":{},\"id\":\"1223\",\"type\":\"Selection\"},{\"attributes\":{\"line_alpha\":0.1,\"line_color\":\"#1f77b4\",\"line_width\":2,\"x\":{\"field\":\"x\"},\"y\":{\"field\":\"y\"}},\"id\":\"1113\",\"type\":\"Line\"},{\"attributes\":{},\"id\":\"1259\",\"type\":\"Selection\"},{\"attributes\":{\"line_alpha\":0.1,\"line_color\":\"#1f77b4\",\"line_width\":2,\"x\":{\"field\":\"x\"},\"y\":{\"field\":\"y\"}},\"id\":\"1199\",\"type\":\"Line\"},{\"attributes\":{},\"id\":\"1136\",\"type\":\"UnionRenderers\"},{\"attributes\":{},\"id\":\"1100\",\"type\":\"HelpTool\"},{\"attributes\":{\"line_alpha\":0.1,\"line_color\":\"#1f77b4\",\"line_width\":2,\"x\":{\"field\":\"x\"},\"y\":{\"field\":\"y\"}},\"id\":\"1213\",\"type\":\"Line\"},{\"attributes\":{\"callback\":null,\"data\":{\"x\":[0,1,2,3,4,5,6,7,8,9,10,11,12,13,14,15,16,17,18,19],\"y\":[0.19869324291633897,0.20728616520501442,0.19784271257024655,0.1941532285977505,0.1918555750243608,0.19210543731160903,0.18602931426657088,0.18796564785099773,0.1814678436167494,0.1883840043269929,0.19001833161605308,0.18547324419901562,0.17633262300503294,0.18325827101684364,0.1800203365643314,0.17611600758680673,0.18180951438999507,0.178627619062235,0.17536829544135357,0.1719815455158727]},\"selected\":{\"id\":\"1406\",\"type\":\"Selection\"},\"selection_policy\":{\"id\":\"1405\",\"type\":\"UnionRenderers\"}},\"id\":\"1262\",\"type\":\"ColumnDataSource\"},{\"attributes\":{},\"id\":\"1120\",\"type\":\"BasicTickFormatter\"},{\"attributes\":{\"bottom_units\":\"screen\",\"fill_alpha\":{\"value\":0.5},\"fill_color\":{\"value\":\"lightgrey\"},\"left_units\":\"screen\",\"level\":\"overlay\",\"line_alpha\":{\"value\":1.0},\"line_color\":{\"value\":\"black\"},\"line_dash\":[4,4],\"line_width\":{\"value\":2},\"plot\":null,\"render_mode\":\"css\",\"right_units\":\"screen\",\"top_units\":\"screen\"},\"id\":\"1067\",\"type\":\"BoxAnnotation\"},{\"attributes\":{\"data_source\":{\"id\":\"1243\",\"type\":\"ColumnDataSource\"},\"glyph\":{\"id\":\"1244\",\"type\":\"Line\"},\"hover_glyph\":null,\"muted_glyph\":null,\"nonselection_glyph\":{\"id\":\"1245\",\"type\":\"Line\"},\"selection_glyph\":null,\"view\":{\"id\":\"1247\",\"type\":\"CDSView\"}},\"id\":\"1246\",\"type\":\"GlyphRenderer\"},{\"attributes\":{\"data_source\":{\"id\":\"1262\",\"type\":\"ColumnDataSource\"},\"glyph\":{\"id\":\"1263\",\"type\":\"Line\"},\"hover_glyph\":null,\"muted_glyph\":null,\"nonselection_glyph\":{\"id\":\"1264\",\"type\":\"Line\"},\"selection_glyph\":null,\"view\":{\"id\":\"1266\",\"type\":\"CDSView\"}},\"id\":\"1265\",\"type\":\"GlyphRenderer\"},{\"attributes\":{},\"id\":\"1060\",\"type\":\"WheelZoomTool\"},{\"attributes\":{\"line_alpha\":0.5,\"line_color\":\"#ff7f0e\",\"line_width\":2,\"x\":{\"field\":\"x\"},\"y\":{\"field\":\"y\"}},\"id\":\"1212\",\"type\":\"Line\"},{\"attributes\":{\"active_drag\":\"auto\",\"active_inspect\":\"auto\",\"active_multi\":null,\"active_scroll\":\"auto\",\"active_tap\":\"auto\",\"tools\":[{\"id\":\"1059\",\"type\":\"PanTool\"},{\"id\":\"1060\",\"type\":\"WheelZoomTool\"},{\"id\":\"1061\",\"type\":\"BoxZoomTool\"},{\"id\":\"1062\",\"type\":\"SaveTool\"},{\"id\":\"1063\",\"type\":\"ResetTool\"},{\"id\":\"1064\",\"type\":\"HelpTool\"},{\"id\":\"1110\",\"type\":\"HoverTool\"},{\"id\":\"1110\",\"type\":\"HoverTool\"},{\"id\":\"1110\",\"type\":\"HoverTool\"},{\"id\":\"1110\",\"type\":\"HoverTool\"},{\"id\":\"1110\",\"type\":\"HoverTool\"}]},\"id\":\"1065\",\"type\":\"Toolbar\"},{\"attributes\":{},\"id\":\"1239\",\"type\":\"UnionRenderers\"},{\"attributes\":{\"data_source\":{\"id\":\"1226\",\"type\":\"ColumnDataSource\"},\"glyph\":{\"id\":\"1227\",\"type\":\"Line\"},\"hover_glyph\":null,\"muted_glyph\":null,\"nonselection_glyph\":{\"id\":\"1228\",\"type\":\"Line\"},\"selection_glyph\":null,\"view\":{\"id\":\"1230\",\"type\":\"CDSView\"}},\"id\":\"1229\",\"type\":\"GlyphRenderer\"},{\"attributes\":{\"formatter\":{\"id\":\"1292\",\"type\":\"BasicTickFormatter\"},\"plot\":{\"id\":\"1075\",\"subtype\":\"Figure\",\"type\":\"Plot\"},\"ticker\":{\"id\":\"1091\",\"type\":\"BasicTicker\"}},\"id\":\"1090\",\"type\":\"LinearAxis\"},{\"attributes\":{\"data_source\":{\"id\":\"1111\",\"type\":\"ColumnDataSource\"},\"glyph\":{\"id\":\"1112\",\"type\":\"Line\"},\"hover_glyph\":null,\"muted_glyph\":null,\"nonselection_glyph\":{\"id\":\"1113\",\"type\":\"Line\"},\"selection_glyph\":null,\"view\":{\"id\":\"1115\",\"type\":\"CDSView\"}},\"id\":\"1114\",\"type\":\"GlyphRenderer\"},{\"attributes\":{\"data_source\":{\"id\":\"1197\",\"type\":\"ColumnDataSource\"},\"glyph\":{\"id\":\"1198\",\"type\":\"Line\"},\"hover_glyph\":null,\"muted_glyph\":null,\"nonselection_glyph\":{\"id\":\"1199\",\"type\":\"Line\"},\"selection_glyph\":null,\"view\":{\"id\":\"1201\",\"type\":\"CDSView\"}},\"id\":\"1200\",\"type\":\"GlyphRenderer\"},{\"attributes\":{\"plot\":null,\"text\":\"loss\"},\"id\":\"1002\",\"type\":\"Title\"},{\"attributes\":{},\"id\":\"1062\",\"type\":\"SaveTool\"},{\"attributes\":{\"label\":{\"value\":\"DSSM\"},\"renderers\":[{\"id\":\"1214\",\"type\":\"GlyphRenderer\"}]},\"id\":\"1224\",\"type\":\"LegendItem\"},{\"attributes\":{},\"id\":\"1325\",\"type\":\"UnionRenderers\"},{\"attributes\":{\"below\":[{\"id\":\"1049\",\"type\":\"LinearAxis\"}],\"left\":[{\"id\":\"1054\",\"type\":\"LinearAxis\"}],\"plot_height\":400,\"plot_width\":800,\"renderers\":[{\"id\":\"1049\",\"type\":\"LinearAxis\"},{\"id\":\"1053\",\"type\":\"Grid\"},{\"id\":\"1054\",\"type\":\"LinearAxis\"},{\"id\":\"1058\",\"type\":\"Grid\"},{\"id\":\"1067\",\"type\":\"BoxAnnotation\"},{\"id\":\"1208\",\"type\":\"Legend\"},{\"id\":\"1200\",\"type\":\"GlyphRenderer\"},{\"id\":\"1214\",\"type\":\"GlyphRenderer\"},{\"id\":\"1229\",\"type\":\"GlyphRenderer\"},{\"id\":\"1246\",\"type\":\"GlyphRenderer\"},{\"id\":\"1265\",\"type\":\"GlyphRenderer\"}],\"sizing_mode\":\"fixed\",\"title\":{\"id\":\"1038\",\"type\":\"Title\"},\"toolbar\":{\"id\":\"1065\",\"type\":\"Toolbar\"},\"x_range\":{\"id\":\"1041\",\"type\":\"DataRange1d\"},\"x_scale\":{\"id\":\"1045\",\"type\":\"LinearScale\"},\"y_range\":{\"id\":\"1043\",\"type\":\"DataRange1d\"},\"y_scale\":{\"id\":\"1047\",\"type\":\"LinearScale\"}},\"id\":\"1039\",\"subtype\":\"Figure\",\"type\":\"Plot\"},{\"attributes\":{\"label\":{\"value\":\"CDSSM\"},\"renderers\":[{\"id\":\"1200\",\"type\":\"GlyphRenderer\"}]},\"id\":\"1209\",\"type\":\"LegendItem\"}],\"root_ids\":[\"1369\"]},\"title\":\"Bokeh Application\",\"version\":\"1.0.2\"}};\n",
-       "  var render_items = [{\"docid\":\"be28b624-43e4-47ad-96b3-287159c59a88\",\"roots\":{\"1369\":\"c251f29d-c51d-4e9e-8a92-9bed546d58e7\"}}];\n",
-       "  root.Bokeh.embed.embed_items_notebook(docs_json, render_items);\n",
-       "\n",
-       "  }\n",
-       "  if (root.Bokeh !== undefined) {\n",
-       "    embed_document(root);\n",
-       "  } else {\n",
-       "    var attempts = 0;\n",
-       "    var timer = setInterval(function(root) {\n",
-       "      if (root.Bokeh !== undefined) {\n",
-       "        embed_document(root);\n",
-       "        clearInterval(timer);\n",
-       "      }\n",
-       "      attempts++;\n",
-       "      if (attempts > 100) {\n",
-       "        console.log(\"Bokeh: ERROR: Unable to run BokehJS code because BokehJS library is missing\");\n",
-       "        clearInterval(timer);\n",
-       "      }\n",
-       "    }, 10, root)\n",
-       "  }\n",
-       "})(window);"
-      ],
-      "application/vnd.bokehjs_exec.v0+json": ""
-     },
-     "metadata": {
-      "application/vnd.bokehjs_exec.v0+json": {
-       "id": "1369"
-      }
-     },
-     "output_type": "display_data"
-=======
    "execution_count": null,
    "metadata": {
     "ExecuteTime": {
      "end_time": "2019-01-11T16:12:58.138199Z",
      "start_time": "2019-01-11T16:11:25.113Z"
->>>>>>> 160b8264
     }
    },
    "outputs": [],
    "source": [
     "import bokeh\n",
-    "from bokeh.plotting import figure, show\n",
-    "from bokeh.io import output_notebook\n",
+    "from bokeh.plotting import figure\n",
+    "from bokeh.io import export_png\n",
     "from bokeh.layouts import column\n",
     "from bokeh.models.tools import HoverTool\n",
     "import IPython\n",
-    "\n",
-    "output_notebook()\n",
     "\n",
     "charts = {\n",
     "    metric: figure(\n",
@@ -2219,8 +1426,21 @@
     "        lines[result['name']] = sub_chart.line(\n",
     "            x, y, color=color, line_width=2, alpha=0.5, legend=result['name'])\n",
     "        sub_chart.add_tools(hover_tool)\n",
-    "show(column(*charts.values()))\n",
-    "#export_png(column(*charts.values()), \"quick_start_chart.png\")"
+    "\n",
+    "export_png(column(*charts.values()), \"quick_start_chart.png\")"
+   ]
+  },
+  {
+   "cell_type": "markdown",
+   "metadata": {
+    "ExecuteTime": {
+     "end_time": "2018-12-24T06:36:42.718333Z",
+     "start_time": "2018-12-24T06:36:42.590961Z"
+    },
+    "scrolled": false
+   },
+   "source": [
+    "![chart](./quick_start_chart.png)"
    ]
   },
   {
