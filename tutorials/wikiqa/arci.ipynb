--- conflicted
+++ resolved
@@ -2,21 +2,17 @@
  "cells": [
   {
    "cell_type": "code",
-   "execution_count": null,
+   "execution_count": 1,
    "metadata": {},
    "outputs": [
     {
      "name": "stderr",
      "output_type": "stream",
      "text": [
-<<<<<<< HEAD
       "/home/fanyixing/.local/python3/lib/python3.6/importlib/_bootstrap.py:219: RuntimeWarning: numpy.dtype size changed, may indicate binary incompatibility. Expected 96, got 88\n",
       "  return f(*args, **kwds)\n",
       "/home/fanyixing/.local/python3/lib/python3.6/importlib/_bootstrap.py:219: RuntimeWarning: numpy.dtype size changed, may indicate binary incompatibility. Expected 96, got 88\n",
       "  return f(*args, **kwds)\n"
-=======
-      "Using TensorFlow backend.\n"
->>>>>>> 2cfc4bbb
      ]
     },
     {
@@ -28,7 +24,8 @@
       "data loading ...\n",
       "data loaded as `train_pack_raw` `dev_pack_raw` `test_pack_raw`\n",
       "`ranking_task` initialized with metrics [normalized_discounted_cumulative_gain@3(0.0), normalized_discounted_cumulative_gain@5(0.0), mean_average_precision(0.0)]\n",
-      "loading embedding ...\n"
+      "loading embedding ...\n",
+      "embedding loaded as `glove_embedding`\n"
      ]
     }
    ],
@@ -38,55 +35,51 @@
   },
   {
    "cell_type": "code",
-   "execution_count": null,
-   "metadata": {},
-<<<<<<< HEAD
-   "outputs": [],
-=======
+   "execution_count": 2,
+   "metadata": {},
    "outputs": [
     {
      "name": "stderr",
      "output_type": "stream",
      "text": [
-      "Processing text_left with chain_transform of Tokenize => Lowercase => PuncRemoval: 100%|██████████| 2118/2118 [00:00<00:00, 3787.79it/s]\n",
-      "Processing text_right with chain_transform of Tokenize => Lowercase => PuncRemoval: 100%|██████████| 18841/18841 [00:07<00:00, 2398.42it/s]\n",
-      "Processing text_right with append: 100%|██████████| 18841/18841 [00:00<00:00, 445582.13it/s]\n",
-      "Building FrequencyFilter from a datapack.: 100%|██████████| 18841/18841 [00:00<00:00, 65921.69it/s]\n",
-      "Processing text_right with transform: 100%|██████████| 18841/18841 [00:00<00:00, 71480.35it/s]\n",
-      "Processing text_left with extend: 100%|██████████| 2118/2118 [00:00<00:00, 376852.16it/s]\n",
-      "Processing text_right with extend: 100%|██████████| 18841/18841 [00:00<00:00, 379513.14it/s]\n",
-      "Building Vocabulary from a datapack.: 100%|██████████| 404415/404415 [00:00<00:00, 1865871.42it/s]\n",
-      "Processing text_left with chain_transform of Tokenize => Lowercase => PuncRemoval: 100%|██████████| 2118/2118 [00:00<00:00, 3788.25it/s]\n",
-      "Processing text_right with chain_transform of Tokenize => Lowercase => PuncRemoval: 100%|██████████| 18841/18841 [00:08<00:00, 2352.76it/s]\n",
-      "Processing text_right with transform: 100%|██████████| 18841/18841 [00:00<00:00, 67353.07it/s]\n",
-      "Processing text_left with transform: 100%|██████████| 2118/2118 [00:00<00:00, 114132.92it/s]\n",
-      "Processing text_right with transform: 100%|██████████| 18841/18841 [00:00<00:00, 71033.54it/s]\n",
-      "Processing length_left with len: 100%|██████████| 2118/2118 [00:00<00:00, 343976.45it/s]\n",
-      "Processing length_right with len: 100%|██████████| 18841/18841 [00:00<00:00, 407868.25it/s]\n",
-      "Processing text_left with transform: 100%|██████████| 2118/2118 [00:00<00:00, 41255.64it/s]\n",
-      "Processing text_right with transform: 100%|██████████| 18841/18841 [00:00<00:00, 30888.19it/s]\n",
-      "Processing text_left with chain_transform of Tokenize => Lowercase => PuncRemoval: 100%|██████████| 122/122 [00:00<00:00, 3985.89it/s]\n",
-      "Processing text_right with chain_transform of Tokenize => Lowercase => PuncRemoval: 100%|██████████| 1115/1115 [00:00<00:00, 2485.97it/s]\n",
-      "Processing text_right with transform: 100%|██████████| 1115/1115 [00:00<00:00, 62701.43it/s]\n",
-      "Processing text_left with transform: 100%|██████████| 122/122 [00:00<00:00, 38378.84it/s]\n",
-      "Processing text_right with transform: 100%|██████████| 1115/1115 [00:00<00:00, 49376.53it/s]\n",
-      "Processing length_left with len: 100%|██████████| 122/122 [00:00<00:00, 97653.64it/s]\n",
-      "Processing length_right with len: 100%|██████████| 1115/1115 [00:00<00:00, 241599.88it/s]\n",
-      "Processing text_left with transform: 100%|██████████| 122/122 [00:00<00:00, 23332.50it/s]\n",
-      "Processing text_right with transform: 100%|██████████| 1115/1115 [00:00<00:00, 32361.22it/s]\n",
-      "Processing text_left with chain_transform of Tokenize => Lowercase => PuncRemoval: 100%|██████████| 237/237 [00:00<00:00, 4149.69it/s]\n",
-      "Processing text_right with chain_transform of Tokenize => Lowercase => PuncRemoval: 100%|██████████| 2300/2300 [00:00<00:00, 2385.28it/s]\n",
-      "Processing text_right with transform: 100%|██████████| 2300/2300 [00:00<00:00, 50007.25it/s]\n",
-      "Processing text_left with transform: 100%|██████████| 237/237 [00:00<00:00, 88422.88it/s]\n",
-      "Processing text_right with transform: 100%|██████████| 2300/2300 [00:00<00:00, 76826.10it/s]\n",
-      "Processing length_left with len: 100%|██████████| 237/237 [00:00<00:00, 206792.19it/s]\n",
-      "Processing length_right with len: 100%|██████████| 2300/2300 [00:00<00:00, 408611.09it/s]\n",
-      "Processing text_left with transform: 100%|██████████| 237/237 [00:00<00:00, 39913.67it/s]\n",
-      "Processing text_right with transform: 100%|██████████| 2300/2300 [00:00<00:00, 35045.48it/s]\n"
-     ]
-    }
-   ],
->>>>>>> 2cfc4bbb
+      "Processing text_left with chain_transform of Tokenize => Lowercase => PuncRemoval: 100%|██████████| 2118/2118 [00:00<00:00, 2541.07it/s]\n",
+      "Processing text_right with chain_transform of Tokenize => Lowercase => PuncRemoval: 100%|██████████| 18841/18841 [00:13<00:00, 1424.54it/s]\n",
+      "Processing text_right with append: 100%|██████████| 18841/18841 [00:00<00:00, 244331.54it/s]\n",
+      "Building FrequencyFilter from a datapack.: 100%|██████████| 18841/18841 [00:00<00:00, 38269.49it/s]\n",
+      "Processing text_right with transform: 100%|██████████| 18841/18841 [00:00<00:00, 43804.59it/s]\n",
+      "Processing text_left with extend: 100%|██████████| 2118/2118 [00:00<00:00, 79130.76it/s]\n",
+      "Processing text_right with extend: 100%|██████████| 18841/18841 [00:00<00:00, 287899.22it/s]\n",
+      "Building Vocabulary from a datapack.: 100%|██████████| 404415/404415 [00:00<00:00, 1066681.75it/s]\n",
+      "Processing text_left with chain_transform of Tokenize => Lowercase => PuncRemoval: 100%|██████████| 2118/2118 [00:00<00:00, 2406.91it/s]\n",
+      "Processing text_right with chain_transform of Tokenize => Lowercase => PuncRemoval: 100%|██████████| 18841/18841 [00:12<00:00, 1525.80it/s]\n",
+      "Processing text_right with transform: 100%|██████████| 18841/18841 [00:00<00:00, 38237.03it/s]\n",
+      "Processing text_left with transform: 100%|██████████| 2118/2118 [00:00<00:00, 68529.41it/s]\n",
+      "Processing text_right with transform: 100%|██████████| 18841/18841 [00:00<00:00, 27108.85it/s]\n",
+      "Processing length_left with len: 100%|██████████| 2118/2118 [00:00<00:00, 140666.89it/s]\n",
+      "Processing length_right with len: 100%|██████████| 18841/18841 [00:00<00:00, 230844.16it/s]\n",
+      "Processing text_left with transform: 100%|██████████| 2118/2118 [00:00<00:00, 40137.61it/s]\n",
+      "Processing text_right with transform: 100%|██████████| 18841/18841 [00:00<00:00, 20362.66it/s]\n",
+      "Processing text_left with chain_transform of Tokenize => Lowercase => PuncRemoval: 100%|██████████| 122/122 [00:00<00:00, 1230.34it/s]\n",
+      "Processing text_right with chain_transform of Tokenize => Lowercase => PuncRemoval: 100%|██████████| 1115/1115 [00:00<00:00, 1429.59it/s]\n",
+      "Processing text_right with transform: 100%|██████████| 1115/1115 [00:00<00:00, 69218.06it/s]\n",
+      "Processing text_left with transform: 100%|██████████| 122/122 [00:00<00:00, 66437.95it/s]\n",
+      "Processing text_right with transform: 100%|██████████| 1115/1115 [00:00<00:00, 24810.73it/s]\n",
+      "Processing length_left with len: 100%|██████████| 122/122 [00:00<00:00, 84356.26it/s]\n",
+      "Processing length_right with len: 100%|██████████| 1115/1115 [00:00<00:00, 258364.12it/s]\n",
+      "Processing text_left with transform: 100%|██████████| 122/122 [00:00<00:00, 19884.40it/s]\n",
+      "Processing text_right with transform: 100%|██████████| 1115/1115 [00:00<00:00, 12386.31it/s]\n",
+      "Processing text_left with chain_transform of Tokenize => Lowercase => PuncRemoval: 100%|██████████| 237/237 [00:00<00:00, 2720.06it/s]\n",
+      "Processing text_right with chain_transform of Tokenize => Lowercase => PuncRemoval: 100%|██████████| 2300/2300 [00:01<00:00, 1532.11it/s]\n",
+      "Processing text_right with transform: 100%|██████████| 2300/2300 [00:00<00:00, 59806.07it/s]\n",
+      "Processing text_left with transform: 100%|██████████| 237/237 [00:00<00:00, 55145.35it/s]\n",
+      "Processing text_right with transform: 100%|██████████| 2300/2300 [00:00<00:00, 42788.77it/s]\n",
+      "Processing length_left with len: 100%|██████████| 237/237 [00:00<00:00, 60263.72it/s]\n",
+      "Processing length_right with len: 100%|██████████| 2300/2300 [00:00<00:00, 189102.98it/s]\n",
+      "Processing text_left with transform: 100%|██████████| 237/237 [00:00<00:00, 23757.23it/s]\n",
+      "Processing text_right with transform: 100%|██████████| 2300/2300 [00:00<00:00, 18554.05it/s]\n"
+     ]
+    }
+   ],
    "source": [
     "preprocessor = mz.preprocessors.BasicPreprocessor(fixed_length_left=10, fixed_length_right=100, remove_stop_words=False)\n",
     "train_pack_processed = preprocessor.fit_transform(train_pack_raw, drop_invalid=True)\n",
@@ -96,17 +89,14 @@
   },
   {
    "cell_type": "code",
-   "execution_count": null,
-   "metadata": {},
-<<<<<<< HEAD
-   "outputs": [],
-=======
+   "execution_count": 3,
+   "metadata": {},
    "outputs": [
     {
      "data": {
       "text/plain": [
-       "{'filter_unit': <matchzoo.preprocessors.units.frequency_filter.FrequencyFilter at 0x7f8a11cdc8d0>,\n",
-       " 'vocab_unit': <matchzoo.preprocessors.units.vocabulary.Vocabulary at 0x7f8984c760f0>,\n",
+       "{'filter_unit': <matchzoo.preprocessors.units.frequency_filter.FrequencyFilter at 0x7fc6f1251e48>,\n",
+       " 'vocab_unit': <matchzoo.preprocessors.units.vocabulary.Vocabulary at 0x7fc6edf0b780>,\n",
        " 'vocab_size': 16675,\n",
        " 'embedding_input_dim': 16675,\n",
        " 'input_shapes': [(10,), (100,)]}"
@@ -117,25 +107,27 @@
      "output_type": "execute_result"
     }
    ],
->>>>>>> 2cfc4bbb
    "source": [
     "preprocessor.context"
    ]
   },
   {
    "cell_type": "code",
-   "execution_count": null,
+   "execution_count": 4,
    "metadata": {
     "scrolled": false
    },
-<<<<<<< HEAD
-   "outputs": [],
-=======
-   "outputs": [
-    {
-     "name": "stdout",
-     "output_type": "stream",
-     "text": [
+   "outputs": [
+    {
+     "name": "stdout",
+     "output_type": "stream",
+     "text": [
+      "WARNING:tensorflow:From /home/fanyixing/.local/python3/lib/python3.6/site-packages/tensorflow/python/ops/resource_variable_ops.py:435: colocate_with (from tensorflow.python.framework.ops) is deprecated and will be removed in a future version.\n",
+      "Instructions for updating:\n",
+      "Colocations handled automatically by placer.\n",
+      "WARNING:tensorflow:From /home/fanyixing/.local/python3/lib/python3.6/site-packages/tensorflow/python/keras/layers/core.py:143: calling dropout (from tensorflow.python.ops.nn_ops) with keep_prob is deprecated and will be removed in a future version.\n",
+      "Instructions for updating:\n",
+      "Please use `rate` instead of `keep_prob`. Rate should be set to `rate = 1 - keep_prob`.\n",
       "__________________________________________________________________________________________________\n",
       "Layer (type)                    Output Shape         Param #     Connected to                     \n",
       "==================================================================================================\n",
@@ -146,28 +138,28 @@
       "embedding (Embedding)           multiple             5002500     text_left[0][0]                  \n",
       "                                                                 text_right[0][0]                 \n",
       "__________________________________________________________________________________________________\n",
-      "conv1d_1 (Conv1D)               (None, 10, 128)      115328      embedding[0][0]                  \n",
-      "__________________________________________________________________________________________________\n",
-      "conv1d_2 (Conv1D)               (None, 100, 128)     115328      embedding[1][0]                  \n",
-      "__________________________________________________________________________________________________\n",
-      "max_pooling1d_1 (MaxPooling1D)  (None, 2, 128)       0           conv1d_1[0][0]                   \n",
-      "__________________________________________________________________________________________________\n",
-      "max_pooling1d_2 (MaxPooling1D)  (None, 25, 128)      0           conv1d_2[0][0]                   \n",
-      "__________________________________________________________________________________________________\n",
-      "flatten_1 (Flatten)             (None, 256)          0           max_pooling1d_1[0][0]            \n",
-      "__________________________________________________________________________________________________\n",
-      "flatten_2 (Flatten)             (None, 3200)         0           max_pooling1d_2[0][0]            \n",
-      "__________________________________________________________________________________________________\n",
-      "concatenate_1 (Concatenate)     (None, 3456)         0           flatten_1[0][0]                  \n",
-      "                                                                 flatten_2[0][0]                  \n",
-      "__________________________________________________________________________________________________\n",
-      "dropout_1 (Dropout)             (None, 3456)         0           concatenate_1[0][0]              \n",
-      "__________________________________________________________________________________________________\n",
-      "dense_1 (Dense)                 (None, 100)          345700      dropout_1[0][0]                  \n",
-      "__________________________________________________________________________________________________\n",
-      "dense_2 (Dense)                 (None, 1)            101         dense_1[0][0]                    \n",
-      "__________________________________________________________________________________________________\n",
-      "dense_3 (Dense)                 (None, 1)            2           dense_2[0][0]                    \n",
+      "conv1d (Conv1D)                 (None, 10, 128)      115328      embedding[0][0]                  \n",
+      "__________________________________________________________________________________________________\n",
+      "conv1d_1 (Conv1D)               (None, 100, 128)     115328      embedding[1][0]                  \n",
+      "__________________________________________________________________________________________________\n",
+      "max_pooling1d (MaxPooling1D)    (None, 2, 128)       0           conv1d[0][0]                     \n",
+      "__________________________________________________________________________________________________\n",
+      "max_pooling1d_1 (MaxPooling1D)  (None, 25, 128)      0           conv1d_1[0][0]                   \n",
+      "__________________________________________________________________________________________________\n",
+      "flatten (Flatten)               (None, 256)          0           max_pooling1d[0][0]              \n",
+      "__________________________________________________________________________________________________\n",
+      "flatten_1 (Flatten)             (None, 3200)         0           max_pooling1d_1[0][0]            \n",
+      "__________________________________________________________________________________________________\n",
+      "concatenate (Concatenate)       (None, 3456)         0           flatten[0][0]                    \n",
+      "                                                                 flatten_1[0][0]                  \n",
+      "__________________________________________________________________________________________________\n",
+      "dropout (Dropout)               (None, 3456)         0           concatenate[0][0]                \n",
+      "__________________________________________________________________________________________________\n",
+      "dense (Dense)                   (None, 100)          345700      dropout[0][0]                    \n",
+      "__________________________________________________________________________________________________\n",
+      "dense_1 (Dense)                 (None, 1)            101         dense[0][0]                      \n",
+      "__________________________________________________________________________________________________\n",
+      "dense_2 (Dense)                 (None, 1)            2           dense_1[0][0]                    \n",
       "==================================================================================================\n",
       "Total params: 5,578,959\n",
       "Trainable params: 5,578,959\n",
@@ -176,7 +168,6 @@
      ]
     }
    ],
->>>>>>> 2cfc4bbb
    "source": [
     "model = mz.models.ArcI()\n",
     "model.params.update(preprocessor.context)\n",
@@ -204,7 +195,7 @@
   },
   {
    "cell_type": "code",
-   "execution_count": null,
+   "execution_count": 5,
    "metadata": {},
    "outputs": [],
    "source": [
@@ -214,7 +205,7 @@
   },
   {
    "cell_type": "code",
-   "execution_count": null,
+   "execution_count": 6,
    "metadata": {},
    "outputs": [],
    "source": [
@@ -224,9 +215,17 @@
   },
   {
    "cell_type": "code",
-   "execution_count": null,
-   "metadata": {},
-   "outputs": [],
+   "execution_count": 7,
+   "metadata": {},
+   "outputs": [
+    {
+     "name": "stdout",
+     "output_type": "stream",
+     "text": [
+      "num batches: 102\n"
+     ]
+    }
+   ],
    "source": [
     "train_generator = mz.DataGenerator(\n",
     "    train_pack_processed,\n",
@@ -244,108 +243,18 @@
    "metadata": {
     "scrolled": false
    },
-<<<<<<< HEAD
-   "outputs": [],
-=======
-   "outputs": [
-    {
-     "name": "stdout",
-     "output_type": "stream",
-     "text": [
-      "Epoch 1/30\n",
-      "102/102 [==============================] - 15s 144ms/step - loss: 0.7846\n",
-      "Validation: normalized_discounted_cumulative_gain@3(0.0): 0.626470037900467 - normalized_discounted_cumulative_gain@5(0.0): 0.6749913455873646 - mean_average_precision(0.0): 0.6394252643356019\n",
-      "Epoch 2/30\n",
-      "102/102 [==============================] - 21s 201ms/step - loss: 0.4595\n",
-      "Validation: normalized_discounted_cumulative_gain@3(0.0): 0.5858631869015678 - normalized_discounted_cumulative_gain@5(0.0): 0.6427687518672441 - mean_average_precision(0.0): 0.5964658847594733\n",
-      "Epoch 3/30\n",
-      "102/102 [==============================] - 20s 195ms/step - loss: 0.3327\n",
-      "Validation: normalized_discounted_cumulative_gain@3(0.0): 0.6055219999665765 - normalized_discounted_cumulative_gain@5(0.0): 0.6676690775397258 - mean_average_precision(0.0): 0.6185316856621771\n",
-      "Epoch 4/30\n",
-      "102/102 [==============================] - 21s 202ms/step - loss: 0.2431\n",
-      "Validation: normalized_discounted_cumulative_gain@3(0.0): 0.5619254357499608 - normalized_discounted_cumulative_gain@5(0.0): 0.6262523582325364 - mean_average_precision(0.0): 0.5742748905351289\n",
-      "Epoch 5/30\n",
-      "102/102 [==============================] - 20s 194ms/step - loss: 0.1691\n",
-      "Validation: normalized_discounted_cumulative_gain@3(0.0): 0.5827156685968881 - normalized_discounted_cumulative_gain@5(0.0): 0.6385026588813963 - mean_average_precision(0.0): 0.5848447739062329\n",
-      "Epoch 6/30\n",
-      "102/102 [==============================] - 20s 195ms/step - loss: 0.1494\n",
-      "Validation: normalized_discounted_cumulative_gain@3(0.0): 0.5675883552367168 - normalized_discounted_cumulative_gain@5(0.0): 0.6267723055355366 - mean_average_precision(0.0): 0.5798524219568524\n",
-      "Epoch 7/30\n",
-      "102/102 [==============================] - 20s 195ms/step - loss: 0.1248\n",
-      "Validation: normalized_discounted_cumulative_gain@3(0.0): 0.5810287845445431 - normalized_discounted_cumulative_gain@5(0.0): 0.6433655643583273 - mean_average_precision(0.0): 0.5951584134337299\n",
-      "Epoch 8/30\n",
-      "102/102 [==============================] - 20s 194ms/step - loss: 0.1046\n",
-      "Validation: normalized_discounted_cumulative_gain@3(0.0): 0.5717076842903632 - normalized_discounted_cumulative_gain@5(0.0): 0.6282727407153846 - mean_average_precision(0.0): 0.5879424867578013\n",
-      "Epoch 9/30\n",
-      "102/102 [==============================] - 20s 199ms/step - loss: 0.0867\n",
-      "Validation: normalized_discounted_cumulative_gain@3(0.0): 0.5582786353188172 - normalized_discounted_cumulative_gain@5(0.0): 0.6203595628002838 - mean_average_precision(0.0): 0.5808040207565525\n",
-      "Epoch 10/30\n",
-      "102/102 [==============================] - 20s 196ms/step - loss: 0.0915\n",
-      "Validation: normalized_discounted_cumulative_gain@3(0.0): 0.5501207733585101 - normalized_discounted_cumulative_gain@5(0.0): 0.6092897079738676 - mean_average_precision(0.0): 0.5666714995037779\n",
-      "Epoch 11/30\n",
-      "102/102 [==============================] - 20s 192ms/step - loss: 0.0873\n",
-      "Validation: normalized_discounted_cumulative_gain@3(0.0): 0.5642613901913214 - normalized_discounted_cumulative_gain@5(0.0): 0.6222057529553191 - mean_average_precision(0.0): 0.5829240580428514\n",
-      "Epoch 12/30\n",
-      "102/102 [==============================] - 21s 203ms/step - loss: 0.0699\n",
-      "Validation: normalized_discounted_cumulative_gain@3(0.0): 0.5723647715037898 - normalized_discounted_cumulative_gain@5(0.0): 0.6302325344272672 - mean_average_precision(0.0): 0.5872501352743106\n",
-      "Epoch 13/30\n",
-      "102/102 [==============================] - 20s 195ms/step - loss: 0.0532\n",
-      "Validation: normalized_discounted_cumulative_gain@3(0.0): 0.5545220301149079 - normalized_discounted_cumulative_gain@5(0.0): 0.6110012728319244 - mean_average_precision(0.0): 0.564727578118773\n",
-      "Epoch 14/30\n",
-      "102/102 [==============================] - 20s 198ms/step - loss: 0.0578\n",
-      "Validation: normalized_discounted_cumulative_gain@3(0.0): 0.5726695586480487 - normalized_discounted_cumulative_gain@5(0.0): 0.6250643752179563 - mean_average_precision(0.0): 0.5812108979059593\n",
-      "Epoch 15/30\n",
-      "102/102 [==============================] - 20s 199ms/step - loss: 0.0575\n",
-      "Validation: normalized_discounted_cumulative_gain@3(0.0): 0.5754713846054995 - normalized_discounted_cumulative_gain@5(0.0): 0.630891888406689 - mean_average_precision(0.0): 0.5992936296339421\n",
-      "Epoch 16/30\n",
-      "102/102 [==============================] - 21s 202ms/step - loss: 0.0587\n",
-      "Validation: normalized_discounted_cumulative_gain@3(0.0): 0.5612514012610264 - normalized_discounted_cumulative_gain@5(0.0): 0.6159187461105193 - mean_average_precision(0.0): 0.577463816329695\n",
-      "Epoch 17/30\n",
-      "102/102 [==============================] - 20s 199ms/step - loss: 0.0426\n",
-      "Validation: normalized_discounted_cumulative_gain@3(0.0): 0.5603326909090482 - normalized_discounted_cumulative_gain@5(0.0): 0.6167182987365034 - mean_average_precision(0.0): 0.5824622681584707\n",
-      "Epoch 18/30\n",
-      "102/102 [==============================] - 21s 203ms/step - loss: 0.0433\n",
-      "Validation: normalized_discounted_cumulative_gain@3(0.0): 0.5823961087528584 - normalized_discounted_cumulative_gain@5(0.0): 0.6256674419670879 - mean_average_precision(0.0): 0.5966637115321326\n",
-      "Epoch 19/30\n",
-      "102/102 [==============================] - 20s 198ms/step - loss: 0.0300\n",
-      "Validation: normalized_discounted_cumulative_gain@3(0.0): 0.5536216327473406 - normalized_discounted_cumulative_gain@5(0.0): 0.607243667382646 - mean_average_precision(0.0): 0.5681234274422788\n",
-      "Epoch 20/30\n",
-      "102/102 [==============================] - 21s 206ms/step - loss: 0.0280\n",
-      "Validation: normalized_discounted_cumulative_gain@3(0.0): 0.5523314656324235 - normalized_discounted_cumulative_gain@5(0.0): 0.6203768311163277 - mean_average_precision(0.0): 0.5808097995410034\n",
-      "Epoch 21/30\n",
-      "102/102 [==============================] - 20s 200ms/step - loss: 0.0325\n",
-      "Validation: normalized_discounted_cumulative_gain@3(0.0): 0.5510640591900662 - normalized_discounted_cumulative_gain@5(0.0): 0.615764524772285 - mean_average_precision(0.0): 0.5778709537776682\n",
-      "Epoch 22/30\n",
-      "102/102 [==============================] - 20s 198ms/step - loss: 0.0260\n",
-      "Validation: normalized_discounted_cumulative_gain@3(0.0): 0.5600156160250005 - normalized_discounted_cumulative_gain@5(0.0): 0.6226730346114957 - mean_average_precision(0.0): 0.5777200529712581\n",
-      "Epoch 23/30\n",
-      "102/102 [==============================] - 21s 202ms/step - loss: 0.0395\n",
-      "Validation: normalized_discounted_cumulative_gain@3(0.0): 0.5578015953140167 - normalized_discounted_cumulative_gain@5(0.0): 0.6190723173702563 - mean_average_precision(0.0): 0.5803929076080974\n",
-      "Epoch 24/30\n",
-      "102/102 [==============================] - 21s 204ms/step - loss: 0.0265\n",
-      "Validation: normalized_discounted_cumulative_gain@3(0.0): 0.5575398590968428 - normalized_discounted_cumulative_gain@5(0.0): 0.6150961958943824 - mean_average_precision(0.0): 0.5795522959707622\n",
-      "Epoch 25/30\n",
-      "102/102 [==============================] - 21s 205ms/step - loss: 0.0340\n",
-      "Validation: normalized_discounted_cumulative_gain@3(0.0): 0.5596472266993603 - normalized_discounted_cumulative_gain@5(0.0): 0.6144190369682206 - mean_average_precision(0.0): 0.5767662556803128\n",
-      "Epoch 26/30\n",
-      "102/102 [==============================] - 20s 196ms/step - loss: 0.0230\n",
-      "Validation: normalized_discounted_cumulative_gain@3(0.0): 0.5666560899727221 - normalized_discounted_cumulative_gain@5(0.0): 0.6258433163836276 - mean_average_precision(0.0): 0.5863497585041065\n",
-      "Epoch 27/30\n",
-      "102/102 [==============================] - 21s 205ms/step - loss: 0.0267\n",
-      "Validation: normalized_discounted_cumulative_gain@3(0.0): 0.5593662700942665 - normalized_discounted_cumulative_gain@5(0.0): 0.621289415177845 - mean_average_precision(0.0): 0.5803169789532461\n",
-      "Epoch 28/30\n",
-      "102/102 [==============================] - 21s 207ms/step - loss: 0.0289\n",
-      "Validation: normalized_discounted_cumulative_gain@3(0.0): 0.5780514084510888 - normalized_discounted_cumulative_gain@5(0.0): 0.6364906431477187 - mean_average_precision(0.0): 0.597670367147905\n",
-      "Epoch 29/30\n",
-      "102/102 [==============================] - 21s 207ms/step - loss: 0.0248\n",
-      "Validation: normalized_discounted_cumulative_gain@3(0.0): 0.5679180282447988 - normalized_discounted_cumulative_gain@5(0.0): 0.6154902459113905 - mean_average_precision(0.0): 0.5817056530704593\n",
-      "Epoch 30/30\n",
-      "102/102 [==============================] - 21s 210ms/step - loss: 0.0203\n",
-      "Validation: normalized_discounted_cumulative_gain@3(0.0): 0.5667587045462317 - normalized_discounted_cumulative_gain@5(0.0): 0.6165699358108174 - mean_average_precision(0.0): 0.5790617371710368\n"
-     ]
-    }
-   ],
->>>>>>> 2cfc4bbb
+   "outputs": [
+    {
+     "name": "stdout",
+     "output_type": "stream",
+     "text": [
+      "WARNING:tensorflow:From /home/fanyixing/.local/python3/lib/python3.6/site-packages/tensorflow/python/ops/math_ops.py:3066: to_int32 (from tensorflow.python.ops.math_ops) is deprecated and will be removed in a future version.\n",
+      "Instructions for updating:\n",
+      "Use tf.cast instead.\n",
+      "Epoch 1/30\n"
+     ]
+    }
+   ],
    "source": [
     "history = model.fit_generator(train_generator, epochs=30, callbacks=[evaluate], workers=30, use_multiprocessing=True)"
    ]
